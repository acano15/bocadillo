--- conflicted
+++ resolved
@@ -14,7 +14,6 @@
 
 ## [Unreleased]
 
-<<<<<<< HEAD
 ### Added
 
 - Plugin mechanism:
@@ -28,11 +27,10 @@
 ### Changed
 
 - Initialization of features such as CORS, HSTS or allowed hosts in now performed via the `app.configure()` method. Per-feature configuration
-=======
+
 ### Fixed
 
 - The code base now uses `__slots__` in all relevant places. We expect some speed improvements as a result.
->>>>>>> 9d47c842
 
 ### Removed
 
