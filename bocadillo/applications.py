import inspect
import os
import re
import warnings
from functools import partial
from typing import (
    TYPE_CHECKING,
    Any,
    Callable,
    Dict,
    List,
    Optional,
    Tuple,
    Type,
    Union,
)

from starlette.middleware.wsgi import WSGIResponder
from starlette.routing import Lifespan
from uvicorn.main import run

from .app_types import (
    _E,
    ASGIApp,
    ASGIAppInstance,
    ErrorHandler,
    EventHandler,
    Receive,
    Scope,
    Send,
)
from .compat import WSGIApp, nullcontext
from .constants import CONTENT_TYPE
from .error_handlers import error_to_text
from .errors import HTTPError, HTTPErrorMiddleware, ServerErrorMiddleware
from .injection import _STORE
from .media import UnsupportedMediaType, get_default_handlers
from .meta import DocsMeta
from .misc import get_members
from .middleware import ASGIMiddleware
from .plugins import (
    Plugin,
    use_allowed_hosts,
    use_cors,
    use_gzip,
    use_hsts,
    use_sessions,
    use_staticfiles,
)
from .request import Request
from .response import Response
from .routing import RoutingMixin
from .staticfiles import WhiteNoise

if TYPE_CHECKING:  # pragma: no cover
    from .recipes import Recipe


_SCRIPT_REGEX = re.compile(r"(.*)\.py")


def _get_module(script_path: str) -> Optional[str]:  # pragma: no cover
    match = _SCRIPT_REGEX.match(script_path)
    if match is None:
        return None
    return match.group(1).replace(os.path.sep, ".")


def get_default_plugins():
    return [
        use_allowed_hosts,
        use_cors,
        use_gzip,
        use_hsts,
        use_sessions,
        use_staticfiles,
    ]


class App(RoutingMixin, metaclass=DocsMeta):
    """The all-mighty application class.

    This class implements the [ASGI](https://asgi.readthedocs.io) protocol.

    # Example

    ```python
    >>> from bocadillo import App
    >>> app = App()
    ```

    # Parameters
    name (str):
        An optional name for the app.
    media_type (str):
        Determines how values given to `res.media` are serialized.
        Can be one of the supported media types.
        Defaults to `"application/json"`.
        See also [Media](../guides/http/media.md).

    # Attributes
    media_handlers (dict):
        The dictionary of media handlers.
        You can access, edit or replace this at will.
    """

    __slots__ = (
        "name",
        "import_string",
        "_debug",
        "asgi",
        "_prefix_to_app",
        "_name_to_prefix_and_app",
        "_static_apps",
        "media_handlers",
        "_media_type",
        "exception_middleware",
        "server_error_middleware",
        "_lifespan",
        "_store",
        "_frozen",
    )

    import_string: Optional[str]

    def __new__(cls, *args, **kwargs):
        instance = super().__new__(cls)

        # HACK: get the Python module path where this app was instanciated.
        # This import string is passed to uvicorn in debug mode.
        # See the `.run()` method.
        _, *frames = inspect.stack()
        frame = frames[0]
        instance.import_string = _get_module(frame.filename)

        return instance

    def __init__(
        self, name: str = None, *, media_type: str = CONTENT_TYPE.JSON
    ):
        super().__init__()

        self.name = name

        self.plugins = get_default_plugins()

        # Debug mode defaults to `False` but it can be set in `.run()`.
        self._debug = False

        # Base ASGI app
        self.asgi = self.dispatch

        # Mounted (children) apps.
        self._prefix_to_app: Dict[str, Any] = {}
        self._name_to_prefix_and_app: Dict[str, Tuple[str, App]] = {}
        self._static_apps: Dict[str, WhiteNoise] = {}

        # Media
        self.media_handlers = get_default_handlers()
        self._media_type = ""
        self.media_type = media_type

        # HTTP middleware
        self.exception_middleware = HTTPErrorMiddleware(
            self.http_router, debug=self._debug
        )
        self.server_error_middleware = ServerErrorMiddleware(
            self.exception_middleware, handler=error_to_text, debug=self._debug
        )
        self.add_error_handler(HTTPError, error_to_text)

        # Lifespan middleware
        self._lifespan = Lifespan()

        # Providers.

        self._store = _STORE

        # NOTE: discover providers from `providerconf` at instanciation time,
        # so that further declared views correctly resolve providers.
        self._store.discover_default()

        self.on("startup", self._store.enter_session)
        self.on("shutdown", self._store.exit_session)

    def install(self, plugin: Plugin) -> Plugin:
        self.plugins.append(plugin)
        return plugin

    def _app_providers(self):  # pylint: disable=method-hidden
<<<<<<< HEAD
        self._store.freeze()
        # Do nothing on subsequent calls.
        self._app_providers = nullcontext
=======
        if not self._frozen:
            self._store.freeze()
            self._frozen = True
>>>>>>> 9d47c842
        return nullcontext()

    @property
    def debug(self) -> bool:
        return self._debug

    @debug.setter
    def debug(self, debug: bool):
        self._debug = debug
        self.exception_middleware.debug = debug
        self.server_error_middleware.debug = debug

    @property
    def media_type(self) -> str:
        """The media type configured when instanciating the application."""
        return self._media_type

    @media_type.setter
    def media_type(self, media_type: str):
        if media_type not in self.media_handlers:
            raise UnsupportedMediaType(media_type, handlers=self.media_handlers)
        self._media_type = media_type

    def url_for(self, name: str, **kwargs) -> str:
        # Implement route name lookup accross sub-apps.
        try:
            return super().url_for(name, **kwargs)
        except HTTPError as exc:
            app_name, _, name = name.partition(":")

            if not name:
                # No app name given.
                raise exc from None

            return self._url_for_app(app_name, name, **kwargs)

    def _url_for_app(self, app_name: str, name: str, **kwargs) -> str:
        if app_name == self.name:
            # NOTE: this allows to reference this app's routes in
            # both with or without the namespace.
            return self._get_own_url_for(name, **kwargs)

        try:
            prefix, app = self._name_to_prefix_and_app[app_name]
        except KeyError as key_exc:
            raise HTTPError(404) from key_exc
        else:
            return prefix + app.url_for(name, **kwargs)

    def _get_own_url_for(self, name: str, **kwargs) -> str:
        # NOTE: recipes hook into this method to prepend their
        # prefix to the URL.
        return super().url_for(name, **kwargs)

    def mount(self, prefix: str, app: Union["App", ASGIApp, WSGIApp]):
        """Mount another WSGI or ASGI app at the given prefix.

        [WSGI]: https://wsgi.readthedocs.io
        [ASGI]: https://asgi.readthedocs.io

        # Parameters
        prefix (str):
            A path prefix where the app should be mounted, e.g. `"/myapp"`.
        app:
            an object implementing the [WSGI] or [ASGI] protocol.
        """
        if not prefix.startswith("/"):
            prefix = "/" + prefix

        self._prefix_to_app[prefix] = app

        if isinstance(app, App) and app.name is not None:
            self._name_to_prefix_and_app[app.name] = (prefix, app)

        if isinstance(app, WhiteNoise):
            self._static_apps[prefix] = app

    def unmount(self, prefix: str):
        """Unmount the app mounted at the given prefix, if any."""
        if not prefix.startswith("/"):
            prefix = "/" + prefix

        app = self._prefix_to_app.pop(prefix, None)

        if app is None:
            return

        if isinstance(app, App) and app.name is not None:
            del self._name_to_prefix_and_app[app.name]

        if isinstance(app, WhiteNoise):
            del self._static_apps[prefix]

    def recipe(self, recipe: "Recipe"):
        """Apply a recipe.

        # Parameters
        recipe:
            a #::bocadillo.recipes#Recipe or #::bocadillo.recipes#RecipeBook
            to be applied to the application.

        # See Also
        - [Recipes](../guides/agnostic/recipes.md)
        """
        recipe.apply(self)

    def add_error_handler(self, exception_cls: Type[_E], handler: ErrorHandler):
        """Register a new error handler.

        # Parameters
        exception_cls (exception class):
            The type of exception that should be handled.
        handler (callable):
            The actual error handler, which is called when an instance of
            `exception_cls` is caught.
            Should accept a request, response and exception parameters.
        """
        self.exception_middleware.add_exception_handler(exception_cls, handler)

    def error_handler(self, exception_cls: Type[Exception]):
        """Register a new error handler (decorator syntax).

        # See Also
        - [add_error_handler](#add-error-handler)
        """

        def wrapper(handler):
            self.add_error_handler(exception_cls, handler)
            return handler

        return wrapper

    def add_middleware(self, middleware_cls, **kwargs):
        """Register a middleware class.

        # Parameters
        middleware_cls: a subclass of #::bocadillo.middleware#Middleware.

        # See Also
        - [Middleware](../guides/http/middleware.md)
        """
        self.exception_middleware.app = middleware_cls(
            self.exception_middleware.app, app=self, **kwargs
        )

    def add_asgi_middleware(self, middleware_cls, **kwargs):
        """Register an ASGI middleware class.

        # Parameters
        middleware_cls: a class that complies with the ASGI specification.

        # See Also
        - [ASGI middleware](../guides/agnostic/asgi-middleware.md)
        - [ASGI](https://asgi.readthedocs.io)
        """
        args = (self,) if issubclass(middleware_cls, ASGIMiddleware) else ()
        self.asgi = middleware_cls(self.asgi, *args, **kwargs)

    def on(self, event: str, handler: Optional[EventHandler] = None):
        """Register an event handler.

        # Parameters
        event (str):
            Either `"startup"` (when the server boots) or `"shutdown"`
            (when the server stops).
        handler (callback, optional):
            The event handler. If not given, this should be used as a
            decorator.

        # Example

        ```python
        @app.on("startup")
        async def startup():
            pass

        async def shutdown():
            pass

        app.on("shutdown", shutdown)
        ```
        """
        if handler is None:

            def register(func):
                self._lifespan.add_event_handler(event, func)
                return func

            return register

        self._lifespan.add_event_handler(event, handler)
        return handler

    async def dispatch_http(self, receive: Receive, send: Send, scope: Scope):
        req = Request(scope, receive)
        res = Response(
            req,
            media_type=self.media_type,
            media_handler=self.media_handlers[self.media_type],
        )

        res: Response = await self.server_error_middleware(req, res)
        await res(receive, send)
        # Re-raise the exception to allow the server to log the error
        # and for the test client to optionally re-raise it too.
        self.server_error_middleware.raise_if_exception()

    async def dispatch_websocket(
        self, receive: Receive, send: Send, scope: Scope
    ):
        await self.websocket_router(scope, receive, send)

    def dispatch(self, scope: Scope) -> ASGIAppInstance:
        with self._app_providers():
            path: str = scope["path"]

            # Return a sub-mounted extra app, if found
            for prefix, app in self._prefix_to_app.items():
                if not path.startswith(prefix):
                    continue
                # Remove prefix from path so that the request is made according
                # to the mounted app's point of view.
                scope["path"] = path[len(prefix) :]
                try:
                    return app(scope)
                except TypeError:
                    return WSGIResponder(app, scope)

            if scope["type"] == "websocket":
                return partial(self.dispatch_websocket, scope=scope)

            assert scope["type"] == "http"
            return partial(self.dispatch_http, scope=scope)

    def __call__(self, scope: Scope) -> ASGIAppInstance:
        if scope["type"] == "lifespan":
            return self._lifespan(scope)
        return self.asgi(scope)

    def configure(self, settings: Any = None, **kwargs):
        """Install application plugins.

        # Parameters
        settings (any):
            a settings object or module. If not given, one is created using the
            given `kwargs`.
        **kwargs (any): arbitrary settings, case-insensitive.
        """
        if settings is not None:
            if not isinstance(settings, dict):
                settings = get_members(settings)
        else:
            settings = kwargs

        settings = {key.lower(): value for key, value in settings.items()}

        for plugin in self.plugins:
            plugin(self, settings)

    def run(
        self,
        *,
        host: str = None,
        port: int = None,
        debug: bool = None,
        declared_as: str = "app",
        _run: Callable = None,
        **kwargs,
    ):
        """Serve the application using [uvicorn](https://www.uvicorn.org).

        # Parameters

        host (str):
            The host to bind to.
            Defaults to `"127.0.0.1"` (localhost).
            If not given and `$PORT` is set, `"0.0.0.0"` will be used to
            serve to all known hosts.
        port (int):
            The port to bind to.
            Defaults to `8000` or (if set) the value of the `$PORT` environment
            variable.
        debug (bool):
            Whether to serve the application in debug mode. Defaults to `False`,
            except if the `BOCADILLO_DEBUG` environment variable is set.
        declared_as (str):
            The name under which the application is declared.
            This is only used when `debug=True` to indicate to
            uvicorn how to import the application object.
            Defaults to `"app"`.
        kwargs (dict):
            Extra keyword arguments passed to the uvicorn runner.

        # See Also
        - [Configuring host and port](../guides/app.md#configuring-host-and-port)
        - [Debug mode](../guides/app.md#debug-mode)
        - [Uvicorn settings](https://www.uvicorn.org/settings/) for all
        available keyword arguments.
        """
        if _run is None:  # pragma: no cover
            _run = run

        if "PORT" in os.environ:
            port = int(os.environ["PORT"])
            if host is None:
                host = "0.0.0.0"

        if host is None:
            host = "127.0.0.1"

        if port is None:
            port = 8000

        if debug is None:
            debug = os.environ.get("BOCADILLO_DEBUG", False)

        if debug:
            self.debug = kwargs["debug"] = True

            # Reload static files in development.
            # See: http://whitenoise.evans.io/en/stable/base.html#autorefresh
            for whitenoise in self._static_apps.values():
                whitenoise.autorefresh = True

            if self.import_string is None:
                # The import string could not be inferred.
                # We're probaby in the REPL.
                target = self
                warnings.warn(
                    "Could not infer application module. "
                    "uvicorn won't be able to hot reload on changes."
                )
            else:
                target = f"{self.import_string}:{declared_as}"
        else:
            target = self

        _run(target, host=host, port=port, **kwargs)<|MERGE_RESOLUTION|>--- conflicted
+++ resolved
@@ -109,6 +109,7 @@
         "import_string",
         "_debug",
         "asgi",
+        "plugins",
         "_prefix_to_app",
         "_name_to_prefix_and_app",
         "_static_apps",
@@ -175,6 +176,7 @@
         # Providers.
 
         self._store = _STORE
+        self._frozen = False
 
         # NOTE: discover providers from `providerconf` at instanciation time,
         # so that further declared views correctly resolve providers.
@@ -187,16 +189,10 @@
         self.plugins.append(plugin)
         return plugin
 
-    def _app_providers(self):  # pylint: disable=method-hidden
-<<<<<<< HEAD
-        self._store.freeze()
-        # Do nothing on subsequent calls.
-        self._app_providers = nullcontext
-=======
+    def _app_providers(self):
         if not self._frozen:
             self._store.freeze()
             self._frozen = True
->>>>>>> 9d47c842
         return nullcontext()
 
     @property
