const dotenv = require("dotenv");

const head = require("./head");
const project = require("./project");
const listDir = require("./utils").listDir;

dotenv.load();

// Allow to load project.js (CommonJS module) in enhanceApp.js (ES5 module).
process.env.VUE_CLI_BABEL_TRANSPILE_MODULES = true;

module.exports = {
  base: "/",
  title: project.title,
  description: project.description,
  lastUpdated: true,
<<<<<<< HEAD
  head: [
    // Global Twitter card meta tags
    ["meta", { name: "twitter:card", content: "summary" }],
    [
      "meta",
      {
        name: "twitter:url",
        content: "https://bocadillo.github.io"
      }
    ],
    ["meta", { name: "twitter:site", content: "Bocadillo" }],
    ["meta", { name: "twitter:creator", content: "Florimond Manca" }],
    [
      "meta",
      {
        name: "twitter:image",
        content: "https://bocadilloproject.github.io/social-image.png"
      }
    ]
  ],
=======
  head,
>>>>>>> b3fa7ee7
  serviceWorker: true,
  themeConfig: {
    repo: project.repo,
    docsDir: "docs",
    docsBranch: "release/docs",
    editLinks: true,
    editLinkText: "Edit this page on GitHub",
    sidebarDepth: 2,
    lastUpdated: true,
    serviceWorker: { updatePopup: true },
    algolia:
      process.env.NODE_ENV === "production"
        ? {
            apiKey: process.env.ALGOLIA_API_KEY,
            indexName: project.algoliaIndex
          }
        : {},
    nav: [
      {
        text: "Get Started",
        link: "/getting-started/"
      },
      {
        text: "Guides",
        link: "/guides/"
      },
      {
        text: "How-To",
        link: "/how-to/"
      },
      {
        text: "Discussions",
        link: "/discussions/"
      },
      {
        text: "Reference",
        link: "/api/"
      },
      {
        text: "Ecosystem",
        items: [
          {
            text: "Help",
            items: [
              {
                text: "FAQ",
                link: "/faq/"
              },
              {
                text: "Chat",
                link: `https://gitter.im/${project.repo}`
              }
            ]
          },
          {
            text: "Tooling",
            items: [
              {
                text: "Queso (CLI)",
                link: project.docsPage("queso")
              }
            ]
          },
          {
            text: "News",
            items: [
              {
                text: "Blog",
                link: "/blog/"
              },
              {
                text: "Mentions",
                link: "/mentions"
              },
              {
                text: "Twitter",
                link: `https://twitter.com/${project.twitterUsage}`
              },
              {
                text: "Roadmap",
                link: project.repoPage("ROADMAP.md")
              }
            ]
          },
          {
            text: "Resources",
            items: [
              {
                text: "Changelog",
                link: project.repoPage("CHANGELOG.md")
              },
              {
                text: "PyPI",
                link: `https://pypi.org/project/${project.name}/`
              },
              {
                text: "Official repos",
                link: project.orgLink
              }
            ]
          }
        ]
      }
    ],
    sidebar: {
      "/getting-started/": [
        {
          title: "Getting Started",
          collapsable: false,
          children: listDir("getting-started", [
            "",
            "installation",
            "quickstart",
            "tutorial"
          ])
        }
      ],
      "/guides/": [
        "/guides/app",
        {
          title: "Tooling",
          collapsable: false,
          children: listDir("guides/tooling", ["cli", "testing"])
        },
        {
          title: "HTTP",
          collapsable: false,
          children: listDir("guides/http", [
            "routing",
            "views",
            "error-handling",
            "requests",
            "responses",
            "redirecting",
            "media",
            "static-files",
            "hooks",
            "background-tasks",
            "middleware",
            "sse"
          ])
        },
        {
          title: "WebSockets",
          collapsable: false,
          children: listDir("guides/websockets", [
            "",
            "routing",
            "connections",
            "error-handling",
            "messages",
            "example"
          ])
        },
        {
          title: "Protocol-agnostic",
          collapsable: false,
          children: listDir("guides/agnostic", [
            "asgi-middleware",
            "templates",
            "recipes",
            "events",
            "sessions"
          ])
        },
        {
          title: "Providers (Dependency injection)",
          collapsable: false,
          children: listDir("guides/injection", [
            "",
            "problem",
            "basics",
            "scopes",
            "async",
            "yield",
            "modularity",
            "factory",
            "auto"
          ])
        }
      ],
      "/how-to/": [
        {
          title: "Building upon the framework",
          collapsable: false,
          children: listDir("how-to", ["yaml-media", "middleware"])
        },
        {
          title: "Third-party solutions",
          collapsable: false,
          children: listDir("how-to", ["tortoise", "socketio"])
        },
        {
          title: "Testing",
          collapsable: false,
          children: listDir("how-to", ["test-pytest"])
        }
      ],
      "/discussions/": [
        {
          title: "Discussions",
          collapsable: false,
          children: listDir("discussions", [
            "databases",
            "deployment",
            "security"
          ])
        }
      ],
      "/api/": [
        {
          title: "Python modules",
          collapsable: false,
          children: listDir("api").map(child => {
            const filename = child.split("/")[2];
            const displayName = filename.replace(".md", ".py");
            return [child, displayName];
          })
        }
      ],
      "/faq/": ["/faq/"]
    }
  }
};<|MERGE_RESOLUTION|>--- conflicted
+++ resolved
@@ -14,30 +14,7 @@
   title: project.title,
   description: project.description,
   lastUpdated: true,
-<<<<<<< HEAD
-  head: [
-    // Global Twitter card meta tags
-    ["meta", { name: "twitter:card", content: "summary" }],
-    [
-      "meta",
-      {
-        name: "twitter:url",
-        content: "https://bocadillo.github.io"
-      }
-    ],
-    ["meta", { name: "twitter:site", content: "Bocadillo" }],
-    ["meta", { name: "twitter:creator", content: "Florimond Manca" }],
-    [
-      "meta",
-      {
-        name: "twitter:image",
-        content: "https://bocadilloproject.github.io/social-image.png"
-      }
-    ]
-  ],
-=======
   head,
->>>>>>> b3fa7ee7
   serviceWorker: true,
   themeConfig: {
     repo: project.repo,
