# The application class

The main object you'll manipulate in Bocadillo is the `App` object, an
ASGI-compliant application. This page will explain the basics of running and configuration an application.

## Running a Bocadillo app

To run a Bocadillo app, either:

- Run the application script:

```python
<<<<<<< HEAD
# myapp.py
from bocadillo import App
=======
# app.py
import bocadillo
>>>>>>> 97ffd409

app = App()

if __name__ == '__main__':
    app.run()
```

```bash
python app.py
```

- Give it to [uvicorn](https://www.uvicorn.org)
  (an ASGI server installed with Bocadillo) as `path.to.module:app_variable`:

```bash
uvicorn app:app
```

## Debug mode

You can run an application in debug mode to enable in-browser tracebacks and hot reloading.

::: danger
Debug mode discloses sensitive information about your application runtime. We strongly recommend to disable it in production.
:::

When running via the application script, debug mode can be enabled:

- By setting the `BOCADILLO_DEBUG` environment variable to a non-empty value.

- By passing `debug=True` to `app.run`:

```python
app.run(debug=True)
```

::: warning CAVEAT
In debug mode, for uvicorn to be able to find the application object, you should declare it as `app` in the application script — like we do on this page.

If you can't, you should tell uvicorn by passing the `declared_as` argument:

```python
application.run(debug=True, declared_as="application")
```

:::

Alternatively, you can still activate debug mode from the command line by passing the `--debug` flag to uvicorn:

```bash
uvicorn app:app --debug
```

## Configuring host and port

By default, Bocadillo serves your app on `127.0.0.1:8000`,
i.e. `localhost` on port 8000.

To customize the host and port, you can:

- Specify them on `app.run()`:

```python
app.run(host='mydomain.org', port=5045)
```

- Set the `PORT` environment variable. Bocadillo will pick
  it up and automatically use the host `0.0.0.0` to accept all existing hosts
  on the machine. This is especially useful when running the app in a
  container or on a cloud hosting service. If needed, you can still specify
  the `host` on `app.run()`.

## Allowed hosts

By default, a Bocadillo application can run on any host. To specify which hosts are allowed, use `allowed_hosts`:

```python
app = App(allowed_hosts=['mysite.com'])
```

If a non-allowed host is used, all requests will return a 400 error.<|MERGE_RESOLUTION|>--- conflicted
+++ resolved
@@ -10,13 +10,8 @@
 - Run the application script:
 
 ```python
-<<<<<<< HEAD
-# myapp.py
-from bocadillo import App
-=======
 # app.py
 import bocadillo
->>>>>>> 97ffd409
 
 app = App()
 
