import inspect
from functools import partial
from http import HTTPStatus
from string import Formatter
from typing import List, Optional, NamedTuple, Dict

from parse import parse

from .compat import camel_to_snake
from .constants import ALL_HTTP_METHODS
from .exceptions import HTTPError, RouteDeclarationError
from .meta import DocsMeta
from .request import Request
from .response import Response
from .views import (
    View,
    get_view_name,
    get_declared_method_views,
    AsyncView,
    create_async_view,
)
from .websockets import WebSocket, WebSocketView


class BaseRoute:
<<<<<<< HEAD
=======
    # Base route class.

>>>>>>> 16b4e082
    def __init__(self, pattern: str):
        self._pattern = pattern

    def url(self, **kwargs) -> str:
        """Return full path for the given route parameters.

        # Parameters
        kwargs (dict): route parameters.

        # Returns
        url (str):
            A full URL path obtained by formatting the route pattern with
            the provided route parameters.
        """
        return self._pattern.format(**kwargs)

    def parse(self, path: str) -> Optional[dict]:
        """Parse an URL path against the route's URL pattern.

        # Returns
        result (dict or None):
            If the URL path matches the URL pattern, this is a dictionary
            containing the route parameters, otherwise None.
        """
        result = parse(self._pattern, path)
        if result is not None:
            return result.named
        return None


<<<<<<< HEAD
class Route(BaseRoute):
    """Represents the binding of an URL pattern to a view.

    As a framework user, you will not need to create routes directly. This
    should be done via `@api.route()`.
=======
class Route(BaseRoute, metaclass=DocsMeta):
    """Represents the binding of an URL pattern to a view.

    Note: as a framework user, you will not need to create routes directly.
>>>>>>> 16b4e082

    # Parameters
    pattern (str): an URL pattern. F-string syntax is supported for parameters.
    view (coroutine function):
        A view given as a coroutine function. Non-async views (synchronous,
        class-based) will have to have been converted beforehand.
    methods (list of str):
        A list of (upper-case) HTTP methods.
    name (str):
        The route's name.
    """

    def __init__(
        self, pattern: str, view: AsyncView, methods: List[str], name: str
    ):
        super().__init__(pattern)
        self._view = view
        self._methods = methods
        self._name = name

    def raise_for_method(self, req: Request):
        """Fail if the requested method is not supported by the route.

        # Raises
        HTTPError(405): if `req.method` is not supported by the route.
        """
        if req.method not in self._methods:
            raise HTTPError(status=HTTPStatus.METHOD_NOT_ALLOWED)

    async def __call__(self, req: Request, res: Response, **kwargs) -> None:
        await self._view(req, res, **kwargs)


class WebSocketRoute(BaseRoute):
    """Represents the binding of an URL path to a WebSocket view.

    # Parameters
    pattern (str): an URL pattern.
    view (coroutine function):
        Should take as parameter a `WebSocket` object and
        any extracted route parameters.
    """

    def __init__(self, pattern: str, view: WebSocketView, **kwargs):
        super().__init__(pattern)
        self._view = view
        self.ws_kwargs = kwargs

    async def __call__(self, ws: WebSocket, **params):
        await self._view(ws, **params)


def check_route(pattern: str, view: View, methods: List[str]) -> None:
    """Check compatibility of a route pattern and a view.

    # Parameters
    pattern (str): an URL pattern.
    view: a function-based or class-based view.
    methods: an upper-cased list of HTTP methods.

    # Raises
    RouteDeclarationError :
        - If one of the `methods` is not a member of `ALL_HTTP_METHODS`.
        - If `pattern` does not have a leading slash.
        - If the `view` does not accept at least two positional arguments
        (for the request and the response objects).
        - If route parameters declared in the pattern do not match those
        used on the view, e.g. a parameter is declared in the pattern, but
        not used in the view or vice-versa.

    # See Also
    - `ALL_HTTP_METHODS` is defined in [constants.py](./constants.md).
    """
    view_name = get_view_name(view)

    for method in methods:
        if method not in ALL_HTTP_METHODS:
            raise RouteDeclarationError(
                f"Route '{view_name}' accepts method '{method}' "
                "but it is not one of the valid HTTP methods: "
                f"{', '.join(ALL_HTTP_METHODS)}"
            )

    if not pattern.startswith("/"):
        raise RouteDeclarationError(
            f"Route pattern '{pattern}' on view '{view_name}' "
            f"must start with '/' to avoid ambiguities."
        )

    _check_route_parameters(pattern, view)


def _check_route_parameters(pattern: str, view: View, _base=None) -> None:
    # Verify that a view accepts parameters defined in a route pattern.
    parsed_format = Formatter().parse(pattern)
    route_parameters: set = {name for _, name, _, _ in parsed_format if name}

    if callable(view):
        view_name = get_view_name(view=view, base=_base)
        view_parameters = dict(inspect.signature(view).parameters)

        # Necessary if view is from a class-based view.
        view_parameters.pop("self", None)

        for route_param in route_parameters:
            if route_param not in view_parameters:
                raise RouteDeclarationError(
                    f"Parameter '{route_param}' was declared on route "
                    f"'{view_name}()' and should be one of "
                    "its arguments."
                )

        if len(view_parameters) < 2:
            raise RouteDeclarationError(
                f"View '{view_name}' must have at least two "
                "parameters (request and response)."
            )

        for i, view_param in enumerate(view_parameters):
            is_req_or_res = i < 2
            if is_req_or_res:
                continue
            if view_param not in route_parameters:
                raise RouteDeclarationError(
                    f"Parameter '{view_param}' is expected by route "
                    f"'{view_name}' but was not declared in the "
                    "route pattern."
                )
    else:
        for method, method_view in get_declared_method_views(view):
            _check_route_parameters(pattern, method_view, _base=view)


class RouteMatch(NamedTuple):
    # Represents the result of a successful route match.

    route: Route
    params: dict


class WebSocketRouteMatch(NamedTuple):
    """Represents the result of a successful websocket route match."""

    route: WebSocketRoute
    params: dict


class Router:
    # A collection of routes.

    def __init__(self):
        self._routes: Dict[str, Route] = {}
        self._websocket_routes: Dict[str, WebSocketRoute] = {}

    def add_route(
        self,
        view: View,
        pattern: str,
        *,
        methods: List[str] = None,
        name: str = None,
        namespace: str = None,
    ) -> Route:
        # Build and register a route.
        if methods is None:
            methods = ["get", "head"]

        methods = [method.upper() for method in methods]

        if name is None:
            if inspect.isclass(view):
                name = camel_to_snake(view.__name__)
            else:
                name = view.__name__

        if namespace is not None:
            name = namespace + ":" + name

        _ensure_head_if_get(view, methods)

        if inspect.isclass(view):
            view = view()
            if hasattr(view, "handle"):
                methods = ALL_HTTP_METHODS
            else:
                methods = [
                    method
                    for method in ALL_HTTP_METHODS
                    if method.lower() in dir(view)
                ]

        check_route(pattern, view, methods)
        view = create_async_view(view)

        route = Route(pattern=pattern, view=view, methods=methods, name=name)
        self._routes[name] = route

        return route

    def route(self, *args, **kwargs):
        # Register a route by decorating a view.
        return partial(self.add_route, *args, **kwargs)

<<<<<<< HEAD
    def match(self, path: str, websocket: bool = False) -> Optional[RouteMatch]:
        """Attempt to match an URL path against one of the registered routes.

        # Parameters
        path (str): an URL path.
        websocket (bool):
            whether to look for an HTTP (`False`) or WebSocket (`True`) route.

        # Returns
        match (RouteMatch or None):
            A `RouteMatch` object built from a route that matched against
            `path` and the extracted route parameters, or `None` if none
            matched.
        """
        if websocket:
            source = self._websocket_routes
            match_cls = WebSocketRouteMatch
        else:
            source = self._routes
            match_cls = RouteMatch

        for pattern, route in source.items():
=======
    def match(self, path: str) -> Optional[RouteMatch]:
        # Attempt to match an URL path against one of the registered routes.
        # NOTE: websocket (bool) = whether to look for an HTTP (`False`)
        # or WebSocket (`True`) route.
        for pattern, route in self._routes.items():
>>>>>>> 16b4e082
            params = route.parse(path)
            if params is not None:
                return match_cls(route=route, params=params)

        return None

    def get_route_or_404(self, name: str) -> Route:
        # Return a route or raise a 404 error.
        try:
            return self._routes[name]
        except KeyError as e:
            raise HTTPError(HTTPStatus.NOT_FOUND.value) from e

    def websocket_route(self, pattern: str, **kwargs):
        """Register a WebSocket route by decorating a view.

        # Parameters
        pattern (str): an URL pattern.
        kwargs (dict):
            Extra keyword arguments that will be passed to the
            `WebSocket` object.

        # See Also
        - [WebSocket](./websockets.md#websocket) for the list of available
        keyword arguments.
        """

        def decorate(view):
            nonlocal self
            route = WebSocketRoute(pattern=pattern, view=view, **kwargs)
            self._websocket_routes[pattern] = route
            return route

        return decorate


class RoutingMixin:
    """Provide routing capabilities to a class."""

    def __init__(self):
        super().__init__()
        self._router = Router()

    def route(
        self,
        pattern: str,
        *,
        methods: List[str] = None,
        name: str = None,
        namespace: str = None,
    ):
        """Register a new route by decorating a view.

        # Parameters
        pattern (str): an URL pattern.
        methods (list of str):
            An optional list of HTTP methods.
            Defaults to `["get", "head"]`.
            Ignored for class-based views.
        name (str):
            An optional name for the route.
            If a route already exists for this name, it is replaced.
            Defaults to a snake-cased version of the view's name.
        namespace (str):
            An optional namespace for the route. If given, it is prefixed to
            the name and separated by a colon.

        # Raises
        RouteDeclarationError:
            If route validation has failed.

        # See Also
        - [check_route](#check-route) for the route validation algorithm.
        """
        return self._router.route(
            pattern=pattern, methods=methods, name=name, namespace=namespace
        )

    def websocket_route(self, pattern: str, **kwargs):
        """Register a WebSocket route by decorating a view.

        # See Also
        - [Router.websocket_route](/api/routing.md#websocket-route)
        """
        return self._router.websocket_route(pattern, **kwargs)

    def url_for(self, name: str, **kwargs) -> str:
        """Build the URL path for a named route.

        # Parameters
        name (str): the name of the route.
        kwargs (dict): route parameters.

        # Returns
        url (str): the URL path for a route.

        # Raises
        HTTPError(404) : if no route exists for the given `name`.
        """
        route = self._router.get_route_or_404(name)
        return route.url(**kwargs)


def _ensure_head_if_get(view: View, methods: List[str]) -> None:
    if inspect.isclass(view):
        if hasattr(view, "get") and not hasattr(view, "head"):
            view.head = view.get
    else:
        if "GET" in methods and "HEAD" not in methods:
            methods.append("HEAD")<|MERGE_RESOLUTION|>--- conflicted
+++ resolved
@@ -23,11 +23,8 @@
 
 
 class BaseRoute:
-<<<<<<< HEAD
-=======
     # Base route class.
 
->>>>>>> 16b4e082
     def __init__(self, pattern: str):
         self._pattern = pattern
 
@@ -58,18 +55,10 @@
         return None
 
 
-<<<<<<< HEAD
-class Route(BaseRoute):
-    """Represents the binding of an URL pattern to a view.
-
-    As a framework user, you will not need to create routes directly. This
-    should be done via `@api.route()`.
-=======
 class Route(BaseRoute, metaclass=DocsMeta):
     """Represents the binding of an URL pattern to a view.
 
     Note: as a framework user, you will not need to create routes directly.
->>>>>>> 16b4e082
 
     # Parameters
     pattern (str): an URL pattern. F-string syntax is supported for parameters.
@@ -103,7 +92,7 @@
         await self._view(req, res, **kwargs)
 
 
-class WebSocketRoute(BaseRoute):
+class WebSocketRoute(BaseRoute, metaclass=DocsMeta):
     """Represents the binding of an URL path to a WebSocket view.
 
     # Parameters
@@ -273,21 +262,10 @@
         # Register a route by decorating a view.
         return partial(self.add_route, *args, **kwargs)
 
-<<<<<<< HEAD
     def match(self, path: str, websocket: bool = False) -> Optional[RouteMatch]:
-        """Attempt to match an URL path against one of the registered routes.
-
-        # Parameters
-        path (str): an URL path.
-        websocket (bool):
-            whether to look for an HTTP (`False`) or WebSocket (`True`) route.
-
-        # Returns
-        match (RouteMatch or None):
-            A `RouteMatch` object built from a route that matched against
-            `path` and the extracted route parameters, or `None` if none
-            matched.
-        """
+        # Attempt to match an URL path against one of the registered routes.
+        # NOTE: websocket (bool) = whether to look for an HTTP (`False`)
+        # or WebSocket (`True`) route.
         if websocket:
             source = self._websocket_routes
             match_cls = WebSocketRouteMatch
@@ -296,13 +274,6 @@
             match_cls = RouteMatch
 
         for pattern, route in source.items():
-=======
-    def match(self, path: str) -> Optional[RouteMatch]:
-        # Attempt to match an URL path against one of the registered routes.
-        # NOTE: websocket (bool) = whether to look for an HTTP (`False`)
-        # or WebSocket (`True`) route.
-        for pattern, route in self._routes.items():
->>>>>>> 16b4e082
             params = route.parse(path)
             if params is not None:
                 return match_cls(route=route, params=params)
