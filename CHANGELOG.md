# Changelog

All notable changes to Bocadillo are documented here.

The format of this document is based on [Keep a Changelog](https://keepachangelog.com).

**Versioning policy**

Bocadillo adheres to [Semantic Versioning](https://semver.org), BUT…

Bocadillo is still in **Alpha** (< 1.0) version. As such, breaking API changes will only cause **minor** version bumps instead of major ones until v1.0 is reached.

As a result, we strongly recommend you read this document carefully before upgrading to any new alpha version. Breaking API changes will be denoted with a **BREAKING** prefix.

## [Unreleased]

<<<<<<< HEAD
### Added

- Support for WebSockets, including routing with `@api.websocket_route()`.
=======
This release has **breaking API changes**. This is due to an overhaul of the view system.

If your application uses any of the features below, you are affected and should review these changes thoroughly before upgrading:

- Use hooks via `@api.before()` or `@api.after()`.
- Restriction of HTTP methods via the `methods` parameter to `@api.route()`.

### Added

- View definition utilities: `from_handler()`, `from_obj()`, `@view()`.
- In particular, the `@view()` decorator (available as `from bocadillo import view`) accepts a `methods` argument originally used by `@api.route()` . Plus,  passing the `all` built-in has the same effect as defining `.handle()` on the analogous class-based view — i.e. supporting all HTTP methods.
- Function-based views are automatically decorated with `@view()` to ensure backwards compatibility.

```python
from bocadillo import API, view

api = API()

# This:
@api.route("/")
async def index(req, res):
    pass

# Is equivalent to:
@api.route("/")
@view()
async def index(req, res):
    pass

# Which is equivalent to:
@api.route("/")
@view(methods=["get"])
async def index(req, res):
    pass

# Which is itself *strictly* equivalent to:
@api.route("/")
class Index:
    async def get(self, req, res):
        pass
```

- API reference for the `views` module.

### Changed

- **BREAKING**: hooks were moved to a separate module: `bocadillo.hooks`. You must now use `@hooks.before()` / `@hooks.after()` instead of `@api.before()` / `@api.after()` and `@recipe.before()` / `@recipe.after()`.
- **BREAKING**: hooks must now be placed right above the view being decorated. This affects both function-based views and class-based views (but not method views).

```python
from bocadillo import API, hooks

api = API()

async def before(req, res, params):
    print("before!")

# < 0.9
@api.before(before)
@api.route("/")
async def foo(req, res):
    pass

@api.before(before)
@api.route("/")
class Foo:
    pass

# >= 0.9:
@api.route("/")
@hooks.before(before)
async def foo(req, res):
    pass

@api.route("/")
@hooks.before(before)
class Foo:
    pass
```

### Removed

- **BREAKING**: the `methods` argument to `@api.route()` has been removed. To specify allowed methods on function-based views, you must now use the `@view()` decorator — see below.

```python
from bocadillo import API, view

api = API()

# < 0.9
@api.route("/", methods=["post"])
async def foo(req, res):
    pass

# >= 0.9
@api.route("/")
@view(methods=["post"])
async def foo(req, res):
    pass
```

- Removed dependency on `async_generator`.
>>>>>>> 8acde6e3

## [v0.8.1] - 2018-12-27

### Changed

- `await req.json()` now returns a `400 Bad Request` error response if the input JSON is malformed, which allows to skip handling the `JSONDecodeError` manually.

## [v0.8.0] - 2018-12-26

### Added

- Show Bocadillo version using `boca -v/-V/--version/version`.
- `boca` is now accessible by running Bocadillo as a module: `python -m bocadillo`.
- `HTTPError` is now available at package level: `from bocadillo import HTTPError`.
- Built-in `HTTPError` handlers: `error_to_html`, `error_to_media`, `error_to_text`.
- `detail` argument to `HTTPError`.
- Startup and shutdown events with `api.on()`.
- Security guide.
- Deployment guide.
- `api.run()` now accepts extra keyword arguments that will be passed to `uvicorn.run()`.
- API reference for all public functionality.

### Changed

- Exceptions raised in middleware callbacks were always handled by the HTML `HTTPError` handler. If configured, the one on the `API` will now be used instead.
- The default `HTTPError` handler now returns plaintext instead of HTML.
- The `static` module was renamed to `staticfiles`.
- The `types` module was renamed to `app_types`.
- The `view` module was renamed to `views`.
- The `routing` package has been flattened into a single `routing` module.

### Fixed

- Serving static files from a non-existing directory (including the default one) used to raise an invasive warning. It has been silenced.

### Removed

- Removed example application.
- Removed dependency on `asgiref` for WSGI sub-apps.

## [v0.7.0] - 2018-12-13

### Added

- Recipes: a way to group stuff together and allow composition of bocadillos.
- Recipe books: a way to group multiple recipes into a single recipe.
- Route namespaces via `namespace` argument to `@api.route()`.
- Add GZip support through `enable_gzip`.
- Add ASGI-compliant middleware support via `api.add_asgi_middleware()`.
- Background tasks via `res.background`.

### Changed

- Exceptions raised in `before_dispatch()` and `after_dispatch()` middleware callbacks will now *always* lead to 500 error responses — they won't be handled by error handlers anymore, because these are registered on the `API` which middleware only wrap around. The only exception to this is, of course, `HTTPError`.
- All routes now have an inferred `name` based on their function or class name. Explicit route naming is still possible.
- Because of the above, names of routes in recipes now use the recipe's name as a namespace, i.e. `recipe_name:route_name` instead of `route_name`.
- Unsafe HTTP verbs used to be supported by defaults on function-based routes. Only the safe ones, GET and HEAD, are supported by default now.

### Deprecated

- `RoutingMiddleware` has been renamed to `Middleware`. It will still be available as `RoutingMiddleware` until v0.8.

### Fixed

- Errors returned by custom error handlers could have 200 status in case the handler did not set any status code. It now defaults to 500.
- If `GET` is supported, `HEAD` will automatically be implemented.

## [v0.6.1] - 2018-12-04

### Added

- Documentation on the routing algorithm.
- More documentation on how to write views.
- API reference for the `API` class.

### Changed

- Restructure documentation into 4 clear sections: Getting Started, Topics, How-To and API Reference.
- All things related to routing are now in a dedicated `bocadillo.routing` package, which provides a reusable `RoutingMixin`. This does not introduce any API changes.
- Code refactoring for the hooks and templates features. No API changes involved.
- Rewritten `CONTRIBUTING.md`.

## [v0.6.0] - 2018-11-26

### Added

- Route hooks via `@api.before()` and `@api.after()`.
- Media types and media handlers: `API([media_type='application/json'])`, `api.media_type`,
`api.media_handlers`.
- Support for async callbacks on `RoutingMiddleware`.
- Documentation for the above.
- (Development) Black auto-formatting with pre-commit.
- (Development) Documentation guide in `CONTRIBUTING.md`.

### Changed

- Documentation improvements.

### Fixed

- Exceptions raised inside a middleware callback
(`before_dispatch()` or `after_dispatch()`) are now properly handled by
registered error handlers (they were previously left uncaught).
- Middleware callbacks (especially `before_dispatch()`)
won't be called anymore if the HTTP method is not allowed.

## [v0.5.0] - 2018-11-18

### Added

- Add `boca`, Bocadillo's extensible CLI.
- Add `init:custom` command to generate files for building custom Boca commands.
- Add VuePress-powered documentation site.

### Changed

- Moved docs from README.md to docs site.

## [v0.4.0] - 2018-11-10

### Added

- Named routes. Define a named route by passing a `name` to `@api.route()`. Get the URL path to a route using `api.url_for()` or, in templates, the `url_for()` global.
- Redirections using `api.redirect()`. Can be by route name, internal URL, or external URL. Make it permanent with `permanent=True`.
- Template rendering from string using `api.template_string()`.
- Add allowed hosts configuration through `allowed_host` argument to `API()`.
- *Experimental* support for routing middleware through `bocadillo.RoutingMiddleware`.
- Add CORS support with restrictive defaults. Enable using `enable_cors = True`, configure through `cors_config`.
- Add HSTS support through `enable_hsts`.

### Changed

- Updated example app to demonstrate usage of redirects and named routes.
- Responses without content do not send an empty JSON object response anymore. Instead, an empty `text/plain` response is sent.
- Responses with 204 status code and no content do not set the `Content-Type` header anymore.

## [v0.3.1] - 2018-11-09

### Fixed

- Fixed mis-configured `setup.py` preventing Bocadillo from being installed from `pip`.

## [v0.3.0] - 2018-11-09

### Added

- Plain text responses using `res.text`.
- HTML responses using `res.html`.
- [Jinja2](http://jinja.pocoo.org)-powered template rendering through `await api.template()` and `api.template_sync()`.
- Mount ASGI or WSGI sub-apps using `app.mount(prefix, sub_app)`.
- Static assets using [WhiteNoise](http://whitenoise.evans.io). Configurable through the `static_root` and `static_dir` arguments to `API()`. By default, the `static` folder is served at `/static`. This can be disabled by passing `static_root = None` to `API()`.
- Register more static files locations by mounting a `bocadillo.static()` sub-app.
- Check (at "compile time") that a) a route pattern begins with a forward slash, and b) all parameters of a route are used on its view and vice-versa.
- Use `text/plain` content type if none was set within a view.

### Changed

- Example app in a dedicated `example/` folder.
- Allow overriding a route by reusing a route pattern. Previously, this would have raised an exception.
- Default static root is now `/static`. It previously defaulted to the static directory, which causes issues if the latter was not a relative path.
- The `res.content` attribute is now for raw response content, and will not set the `text/plain` content type anymore. Allows to send responses of arbitrary content type.
- The default error handler now sends HTML content instead of plain text.

## [v0.2.1] - 2018-11-04

### Added

- Add this `CHANGELOG.md`.
- Add error handling.
- Provide a default HTTP error handler, which catches `HTTPError` exceptions during request processing and returns the appropriate HTTP response.
- Allow to customize error handling through `@api.error_handler()` and `api.add_error_handler()`.
- Allow to restrict HTTP methods supported by a route using the `methods` argument to `@api.route()`. Ignored for class-based views: HTTP methods should be restricted by implementing/not implementing the corresponding method on the class.

### Changed

- Return a `405 Method Not Allowed` response when trying to use a non-implemented method on a class-based view. The previous behavior was to raise an uncaught `ValueError`.
- Updated `example.py`.

### Fixed

- Fixed a bug that prevented routes without parameters to be handled correctly.
- Prevent registering multiple routes on the same pattern.

## v0.1.0 - 2018-11-04

### Added

- The `API` class, an ASGI-compatible application.
- `Request` and `Response` objects, which are wrappers around Starlette's.
- Plain text responses using `res.content`.
- JSON responses through `res.media`.
- Automatic configuration of the response's `Content-Type`: `text/plain` by default, `application/json` if `response.media` was set or `res.content` was left empty.
- Route registration through `@api.route()`.
- Parametrized routes through f-string expressions, e.g. `{my_param}`. Parameters are passed directly to the view, e.g. `my_view(req, resp, my_param)`. Parameters are compliant with the [Literal string interpolation](https://www.python.org/dev/peps/pep-0498/#specification) specification. In particular, type specifiers are supported (e.g. `{age:d}`) which provides basic validation capabilities.
- Class-based views. HTTP methods (GET, POST, PUT, PATCH, DELETE) are mapped to the corresponding lowercase methods on the class, e.g. `.get()`. A generic `.handle()` method can also be given to process any request (other methods will then be ignored).
- Default bind host and port: `127.0.0.1:8000`.
- Automatic host and port based on the `PORT` environment variable. If `PORT` is set, a) the app will bind on that port, b) if no host was specified, the app will bind to known hosts (i.e. `0.0.0.0`).
- `example.py` app.
- `README.md`.
- `CONTRIBUTING.md`.

[Unreleased]: https://github.com/bocadilloproject/bocadillo/compare/v0.8.1...HEAD
[v0.8.1]: https://github.com/bocadilloproject/bocadillo/compare/v0.8.0...v0.8.1
[v0.8.0]: https://github.com/bocadilloproject/bocadillo/compare/v0.7.0...v0.8.0
[v0.7.0]: https://github.com/bocadilloproject/bocadillo/compare/v0.6.1...v0.7.0
[v0.6.1]: https://github.com/bocadilloproject/bocadillo/compare/v0.6.0...v0.6.1
[v0.6.0]: https://github.com/bocadilloproject/bocadillo/compare/v0.5.0...v0.6.0
[v0.5.0]: https://github.com/bocadilloproject/bocadillo/compare/v0.4.0...v0.5.0
[v0.4.0]: https://github.com/bocadilloproject/bocadillo/compare/v0.3.1...v0.4.0
[v0.3.1]: https://github.com/bocadilloproject/bocadillo/compare/v0.3.0...v0.3.1
[v0.3.0]: https://github.com/bocadilloproject/bocadillo/compare/v0.2.1.post3...v0.3.0
[v0.2.1]: https://github.com/bocadilloproject/bocadillo/compare/v0.1.0...v0.2.1.post3<|MERGE_RESOLUTION|>--- conflicted
+++ resolved
@@ -14,11 +14,6 @@
 
 ## [Unreleased]
 
-<<<<<<< HEAD
-### Added
-
-- Support for WebSockets, including routing with `@api.websocket_route()`.
-=======
 This release has **breaking API changes**. This is due to an overhaul of the view system.
 
 If your application uses any of the features below, you are affected and should review these changes thoroughly before upgrading:
@@ -28,6 +23,7 @@
 
 ### Added
 
+- Support for WebSockets, including routing with `@api.websocket_route()`.
 - View definition utilities: `from_handler()`, `from_obj()`, `@view()`.
 - In particular, the `@view()` decorator (available as `from bocadillo import view`) accepts a `methods` argument originally used by `@api.route()` . Plus,  passing the `all` built-in has the same effect as defining `.handle()` on the analogous class-based view — i.e. supporting all HTTP methods.
 - Function-based views are automatically decorated with `@view()` to ensure backwards compatibility.
@@ -121,7 +117,6 @@
 ```
 
 - Removed dependency on `async_generator`.
->>>>>>> 8acde6e3
 
 ## [v0.8.1] - 2018-12-27
 
