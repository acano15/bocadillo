# Changelog

All notable changes to Bocadillo are documented here.

The format of this document is based on [Keep a Changelog](https://keepachangelog.com).

**Versioning policy**

Bocadillo adheres to [Semantic Versioning](https://semver.org), BUT…

Bocadillo is still in **Alpha** (< 1.0) version. As such, breaking API changes will only cause **minor** version bumps instead of major ones until v1.0 is reached.

As a result, we strongly recommend you read this document carefully before upgrading to any new alpha version. Breaking API changes will be denoted with a **BREAKING** prefix.

## [Unreleased]

<<<<<<< HEAD
### Added

- New base class for ASGI middleware: `ASGIMiddleware`.
  - Expects the `inner` middleware and an `app` instance when instanciated — which allows to perform initialisation by overriding `__init__()`.
  - In the docs, old-style ASGI middleware has been rebranded as "pure" ASGI middleware.

### Changed

- HTTP middleware classes can now expect both the `inner` middleware _and_ the `app` instance to be passed as positional arguments, instead of only `inner`. This allows to perform initialisation on the `app` in the middleware's `__init__()` method.
=======
## [v0.12.4] - 2019-03-05

### Added

- Add support for uvicorn 0.5.x.
- Activate debug mode via the `BOCADILLO_DEBUG` environment variable.

### Fixed

- When launching the application script in debug mode, hot reload was activated but it did not actually reload the application in case of changes. This has been fixed. Caveat: the application should be declared as `app` in the application script, but this can be overridden via the `declared_as` parameter to `App.run`.
>>>>>>> 97ffd409

## [v0.12.3] - 2019-03-04

### Fixed

- Hot fix: pin Uvicorn to <0.5 while we investigate compatibility with 0.5+.

## [v0.12.2] - 2019-03-01

### Added

- Pass extra WhiteNoise configuration attributes using `App(static_config=...)`.

### Fixed

- Changes to static files are now picked up in debug mode.

## [v0.12.1] - 2019-02-28

### Fixed

- Installing from `pip` now checks that Python 3.6+ is installed.

## [v0.12.0] - 2019-02-22

This release contains replacements for important features (`API`, app-level template rendering). Their old usage has been deprecated but is still available until the next minor release.

This means that _there shouldn't be any breaking changes_. If you do experiment breaking changes, please report them to us!

### Added

- API reference for the `Response` and `Request` classes.
- Browser-downloadable responses (a.k.a attachments) with `res.attachment`. This is a handy shortcut for setting the `Content-Disposition` header.
- (Asynchronous) file responses with `res.file()`.
- Generic templating with `bocadillo.templates.Templates`.

### Changed

- The main application class is now called `App`. `API` is still available as an alias.
- Content types are now available on the `bocadillo.constants.CONTENT_TYPE` enum, instead of `bocadillo.media.Media`.
- Recipes are now just apps: they expose all the parameters, attributes and methods that an `App` exposes.

### Fixed

- `Response.text` and `Response.html` are now proper write-only Python properties, which should be more friendly with type checkers.

### Deprecated

- `API` has been deprecated in favor of `App`. It will be removed in v0.13.0.
- The `.template`, `.template_sync` and `.template_string` methods on `App` and `Recipe` have been deprecated in favor of generic templating. They will be removed in v0.13.0.

### Removed

- The `handle_text` media handler has been removed due to how `Response.text` and `Response.html` now work.

## [v0.11.2] - 2019-02-21

### Fixed

- Using `await req.form()` previously required to install a third-party library, `python-multipart`, which is now bundled by default.

## [v0.11.1] - 2019-02-19

### Fixed

- Fixed a bug that caused import errors when using Starlette < 0.11.

## [v0.11.0] - 2019-02-11

### Fixed

- A parser for URL patterns used to be compiled on every call to a route. The parser is now compiled once and for all on startup. As a result, URL matching is slightly faster.

### Changed

- New colors and logo for the docs site.
- Various documentation improvements.

### Removed

- **BREAKING**: Boca was moved to a separate package: [boca](https://bocadilloproject.github.io/boca/). It can be installed from PyPI using `pip install boca` and does not come installed with Bocadillo by default.

## [v0.10.3] - 2019-02-02

### Fixed

- Better documentation about route parameters, including how to implement wildcard matching.
- Previously, it was not possible to create a catch-all route using the pattern `{}` because a leading slash was automatically added, preventing the pattern from matching a request to the root URL `/`. This has been fixed!

## [v0.10.2] - 2019-01-27

### Added

- Recipes now support redirections, e.g. `recipe.redirect(name="recipe:foo")`.

### Fixed

- Using `url_for()` in a template rendered from a recipe (e.g. `await recipe.template()`) used to raise an `UndefinedError`. This has been fixed.

## [v0.10.1] - 2019-01-21

### Changed

- Now requires `uvicorn>=0.3.26`.

### Fixed

- Fixed a bug that caused an `ImportError` when importing from
  `bocadillo.api` using `uvicorn<0.3.26`.

## [v0.10.0] - 2019-01-17

### Added

- In-browser traceback of unhandled exceptions when running with `debug=True`.
- Various documentation improvements and additions, e.g. databases discussion and Tortoise ORM how-to.

### Changed

- The `before_dispatch` hook on HTTP middleware classes now takes a `Response` as second argument.
- The `bocadillo.exceptions` module has been removed:
  - `WebSocketDisconnect` has moved to `bocadillo.websockets`.
  - `UnsupportedMediaType` has moved to `bocadillo.media`.
  - `HTTPError` has moved to `bocadillo.errors` (but is still available at the top level: `from bocadillo import HTTPError`).
- Other internal refactoring that should not affect framework users.
- Discussions are now in a separate section in the documentation.

### Fixed

- Even if an error handler was registered for a given exception class, Bocadillo used to return a 500 error response. It will now honor what the error handler does to the `res` object, i.e. only returning a 500 error response if the error handler does so or if it re-raised the exception.
- The `after_dispatch` hook on HTTP middleware classes is not called anymore if the inbound HTTP method is not supported by the view.

### Removed

- `RoutingMiddleware` was removed as it had been deprecated since v0.8.

## [v0.9.1] - 2018-01-04

### Fixed

- Add missing `url` attribute on `WebSocket` objects, which prevented accessing information about the URL from WebSocket views.

## [v0.9.0] - 2018-01-03

This release has **breaking API changes** due to an overhaul of the view system.

If your application uses the features below, you are most likely affected and should review these changes thoroughly before upgrading:

- Use hooks via `@api.before()` or `@api.after()`.
- Restriction of HTTP methods via the `methods` parameter to `@api.route()`.

### Added

- Support for WebSockets, including routing with `@api.websocket_route()`.
- Send a chunk-encoded response with `res.chunked = True`.
- Support for request and response streaming with `async for chunk in req` and `@res.stream`.
- View definition utilities: `from_handler()`, `from_obj()`, `@view()`.
- In particular, the `@view()` decorator (available as `from bocadillo import view`) accepts a `methods` argument originally used by `@api.route()` . Plus, passing the `all` built-in has the same effect as defining `.handle()` on the analogous class-based view — i.e. supporting all HTTP methods.
- Function-based views are automatically decorated with `@view()` to ensure backwards compatibility.

```python
from bocadillo import API, view

api = API()

# This:
@api.route("/")
async def index(req, res):
    pass

# Is equivalent to:
@api.route("/")
@view()
async def index(req, res):
    pass

# Which is equivalent to:
@api.route("/")
@view(methods=["get"])
async def index(req, res):
    pass

# Which is itself *strictly* equivalent to:
@api.route("/")
class Index:
    async def get(self, req, res):
        pass
```

- API reference for the `views` module.
- Various documentation additions and improvements.

### Changed

- **BREAKING**: hooks were moved to a separate module: `bocadillo.hooks`. You must now use `@hooks.before()` / `@hooks.after()` instead of `@api.before()` / `@api.after()` and `@recipe.before()` / `@recipe.after()`.
- **BREAKING**: hooks must now be placed right above the view being decorated. This affects both function-based views and class-based views (but not method views).

```python
from bocadillo import API, hooks

api = API()

async def before(req, res, params):
    print("before!")

# < 0.9
@api.before(before)
@api.route("/")
async def foo(req, res):
    pass

@api.before(before)
@api.route("/")
class Foo:
    pass

# >= 0.9:
@api.route("/")
@hooks.before(before)
async def foo(req, res):
    pass

@api.route("/")
@hooks.before(before)
class Foo:
    pass
```

### Removed

- **BREAKING**: the `methods` argument to `@api.route()` has been removed. To specify allowed methods on function-based views, you must now use the `@view()` decorator — see below.

```python
from bocadillo import API, view

api = API()

# < 0.9
@api.route("/", methods=["post"])
async def foo(req, res):
    pass

# >= 0.9
@api.route("/")
@view(methods=["post"])
async def foo(req, res):
    pass
```

- Removed dependency on `async_generator`.

## [v0.8.1] - 2018-12-27

### Changed

- `await req.json()` now returns a `400 Bad Request` error response if the input JSON is malformed, which allows to skip handling the `JSONDecodeError` manually.

## [v0.8.0] - 2018-12-26

### Added

- Show Bocadillo version using `boca -v/-V/--version/version`.
- `boca` is now accessible by running Bocadillo as a module: `python -m bocadillo`.
- `HTTPError` is now available at package level: `from bocadillo import HTTPError`.
- Built-in `HTTPError` handlers: `error_to_html`, `error_to_media`, `error_to_text`.
- `detail` argument to `HTTPError`.
- Startup and shutdown events with `api.on()`.
- Security guide.
- Deployment guide.
- `api.run()` now accepts extra keyword arguments that will be passed to `uvicorn.run()`.
- API reference for all public functionality.

### Changed

- Exceptions raised in middleware callbacks were always handled by the HTML `HTTPError` handler. If configured, the one on the `API` will now be used instead.
- The default `HTTPError` handler now returns plaintext instead of HTML.
- The `static` module was renamed to `staticfiles`.
- The `types` module was renamed to `app_types`.
- The `view` module was renamed to `views`.
- The `routing` package has been flattened into a single `routing` module.

### Fixed

- Serving static files from a non-existing directory (including the default one) used to raise an invasive warning. It has been silenced.

### Removed

- Removed example application.
- Removed dependency on `asgiref` for WSGI sub-apps.

## [v0.7.0] - 2018-12-13

### Added

- Recipes: a way to group stuff together and allow composition of bocadillos.
- Recipe books: a way to group multiple recipes into a single recipe.
- Route namespaces via `namespace` argument to `@api.route()`.
- Add GZip support through `enable_gzip`.
- Add ASGI-compliant middleware support via `api.add_asgi_middleware()`.
- Background tasks via `res.background`.

### Changed

- Exceptions raised in `before_dispatch()` and `after_dispatch()` middleware callbacks will now _always_ lead to 500 error responses — they won't be handled by error handlers anymore, because these are registered on the `API` which middleware only wrap around. The only exception to this is, of course, `HTTPError`.
- All routes now have an inferred `name` based on their function or class name. Explicit route naming is still possible.
- Because of the above, names of routes in recipes now use the recipe's name as a namespace, i.e. `recipe_name:route_name` instead of `route_name`.
- Unsafe HTTP verbs used to be supported by defaults on function-based routes. Only the safe ones, GET and HEAD, are supported by default now.

### Deprecated

- `RoutingMiddleware` has been renamed to `Middleware`. It will still be available as `RoutingMiddleware` until v0.8.

### Fixed

- Errors returned by custom error handlers could have 200 status in case the handler did not set any status code. It now defaults to 500.
- If `GET` is supported, `HEAD` will automatically be implemented.

## [v0.6.1] - 2018-12-04

### Added

- Documentation on the routing algorithm.
- More documentation on how to write views.
- API reference for the `API` class.

### Changed

- Restructure documentation into 4 clear sections: Getting Started, Topics, How-To and API Reference.
- All things related to routing are now in a dedicated `bocadillo.routing` package, which provides a reusable `RoutingMixin`. This does not introduce any API changes.
- Code refactoring for the hooks and templates features. No API changes involved.
- Rewritten `CONTRIBUTING.md`.

## [v0.6.0] - 2018-11-26

### Added

- Route hooks via `@api.before()` and `@api.after()`.
- Media types and media handlers: `API([media_type='application/json'])`, `api.media_type`,
  `api.media_handlers`.
- Support for async callbacks on `RoutingMiddleware`.
- Documentation for the above.
- (Development) Black auto-formatting with pre-commit.
- (Development) Documentation guide in `CONTRIBUTING.md`.

### Changed

- Documentation improvements.

### Fixed

- Exceptions raised inside a middleware callback
  (`before_dispatch()` or `after_dispatch()`) are now properly handled by
  registered error handlers (they were previously left uncaught).
- Middleware callbacks (especially `before_dispatch()`)
  won't be called anymore if the HTTP method is not allowed.

## [v0.5.0] - 2018-11-18

### Added

- Add `boca`, Bocadillo's extensible CLI.
- Add `init:custom` command to generate files for building custom Boca commands.
- Add VuePress-powered documentation site.

### Changed

- Moved docs from README.md to docs site.

## [v0.4.0] - 2018-11-10

### Added

- Named routes. Define a named route by passing a `name` to `@api.route()`. Get the URL path to a route using `api.url_for()` or, in templates, the `url_for()` global.
- Redirections using `api.redirect()`. Can be by route name, internal URL, or external URL. Make it permanent with `permanent=True`.
- Template rendering from string using `api.template_string()`.
- Add allowed hosts configuration through `allowed_host` argument to `API()`.
- _Experimental_ support for routing middleware through `bocadillo.RoutingMiddleware`.
- Add CORS support with restrictive defaults. Enable using `enable_cors = True`, configure through `cors_config`.
- Add HSTS support through `enable_hsts`.

### Changed

- Updated example app to demonstrate usage of redirects and named routes.
- Responses without content do not send an empty JSON object response anymore. Instead, an empty `text/plain` response is sent.
- Responses with 204 status code and no content do not set the `Content-Type` header anymore.

## [v0.3.1] - 2018-11-09

### Fixed

- Fixed mis-configured `setup.py` preventing Bocadillo from being installed from `pip`.

## [v0.3.0] - 2018-11-09

### Added

- Plain text responses using `res.text`.
- HTML responses using `res.html`.
- [Jinja2](http://jinja.pocoo.org)-powered template rendering through `await api.template()` and `api.template_sync()`.
- Mount ASGI or WSGI sub-apps using `app.mount(prefix, sub_app)`.
- Static assets using [WhiteNoise](http://whitenoise.evans.io). Configurable through the `static_root` and `static_dir` arguments to `API()`. By default, the `static` folder is served at `/static`. This can be disabled by passing `static_root = None` to `API()`.
- Register more static files locations by mounting a `bocadillo.static()` sub-app.
- Check (at "compile time") that a) a route pattern begins with a forward slash, and b) all parameters of a route are used on its view and vice-versa.
- Use `text/plain` content type if none was set within a view.

### Changed

- Example app in a dedicated `example/` folder.
- Allow overriding a route by reusing a route pattern. Previously, this would have raised an exception.
- Default static root is now `/static`. It previously defaulted to the static directory, which causes issues if the latter was not a relative path.
- The `res.content` attribute is now for raw response content, and will not set the `text/plain` content type anymore. Allows to send responses of arbitrary content type.
- The default error handler now sends HTML content instead of plain text.

## [v0.2.1] - 2018-11-04

### Added

- Add this `CHANGELOG.md`.
- Add error handling.
- Provide a default HTTP error handler, which catches `HTTPError` exceptions during request processing and returns the appropriate HTTP response.
- Allow to customize error handling through `@api.error_handler()` and `api.add_error_handler()`.
- Allow to restrict HTTP methods supported by a route using the `methods` argument to `@api.route()`. Ignored for class-based views: HTTP methods should be restricted by implementing/not implementing the corresponding method on the class.

### Changed

- Return a `405 Method Not Allowed` response when trying to use a non-implemented method on a class-based view. The previous behavior was to raise an uncaught `ValueError`.
- Updated `example.py`.

### Fixed

- Fixed a bug that prevented routes without parameters to be handled correctly.
- Prevent registering multiple routes on the same pattern.

## v0.1.0 - 2018-11-04

### Added

- The `API` class, an ASGI-compatible application.
- `Request` and `Response` objects, which are wrappers around Starlette's.
- Plain text responses using `res.content`.
- JSON responses through `res.media`.
- Automatic configuration of the response's `Content-Type`: `text/plain` by default, `application/json` if `response.media` was set or `res.content` was left empty.
- Route registration through `@api.route()`.
- Parametrized routes through f-string expressions, e.g. `{my_param}`. Parameters are passed directly to the view, e.g. `my_view(req, resp, my_param)`. Parameters are compliant with the [Literal string interpolation](https://www.python.org/dev/peps/pep-0498/#specification) specification. In particular, type specifiers are supported (e.g. `{age:d}`) which provides basic validation capabilities.
- Class-based views. HTTP methods (GET, POST, PUT, PATCH, DELETE) are mapped to the corresponding lowercase methods on the class, e.g. `.get()`. A generic `.handle()` method can also be given to process any request (other methods will then be ignored).
- Default bind host and port: `127.0.0.1:8000`.
- Automatic host and port based on the `PORT` environment variable. If `PORT` is set, a) the app will bind on that port, b) if no host was specified, the app will bind to known hosts (i.e. `0.0.0.0`).
- `example.py` app.
- `README.md`.
- `CONTRIBUTING.md`.

[unreleased]: https://github.com/bocadilloproject/bocadillo/compare/v0.12.4...HEAD
[v0.12.4]: https://github.com/bocadilloproject/bocadillo/compare/v0.12.3...v0.12.4
[v0.12.3]: https://github.com/bocadilloproject/bocadillo/compare/v0.12.2...v0.12.3
[v0.12.2]: https://github.com/bocadilloproject/bocadillo/compare/v0.12.1...v0.12.2
[v0.12.1]: https://github.com/bocadilloproject/bocadillo/compare/v0.12.0...v0.12.1
[v0.12.0]: https://github.com/bocadilloproject/bocadillo/compare/v0.11.2...v0.12.0
[v0.11.2]: https://github.com/bocadilloproject/bocadillo/compare/v0.11.1...v0.11.2
[v0.11.1]: https://github.com/bocadilloproject/bocadillo/compare/v0.11.0...v0.11.1
[v0.11.0]: https://github.com/bocadilloproject/bocadillo/compare/v0.10.3...v0.11.0
[v0.10.3]: https://github.com/bocadilloproject/bocadillo/compare/v0.10.2...v0.10.3
[v0.10.2]: https://github.com/bocadilloproject/bocadillo/compare/v0.10.1...v0.10.2
[v0.10.1]: https://github.com/bocadilloproject/bocadillo/compare/v0.10.0...v0.10.1
[v0.10.0]: https://github.com/bocadilloproject/bocadillo/compare/v0.9.1...v0.10.0
[v0.9.1]: https://github.com/bocadilloproject/bocadillo/compare/v0.9.0...v0.9.1
[v0.9.0]: https://github.com/bocadilloproject/bocadillo/compare/v0.8.1...v0.9.0
[v0.8.1]: https://github.com/bocadilloproject/bocadillo/compare/v0.8.0...v0.8.1
[v0.8.0]: https://github.com/bocadilloproject/bocadillo/compare/v0.7.0...v0.8.0
[v0.7.0]: https://github.com/bocadilloproject/bocadillo/compare/v0.6.1...v0.7.0
[v0.6.1]: https://github.com/bocadilloproject/bocadillo/compare/v0.6.0...v0.6.1
[v0.6.0]: https://github.com/bocadilloproject/bocadillo/compare/v0.5.0...v0.6.0
[v0.5.0]: https://github.com/bocadilloproject/bocadillo/compare/v0.4.0...v0.5.0
[v0.4.0]: https://github.com/bocadilloproject/bocadillo/compare/v0.3.1...v0.4.0
[v0.3.1]: https://github.com/bocadilloproject/bocadillo/compare/v0.3.0...v0.3.1
[v0.3.0]: https://github.com/bocadilloproject/bocadillo/compare/v0.2.1.post3...v0.3.0
[v0.2.1]: https://github.com/bocadilloproject/bocadillo/compare/v0.1.0...v0.2.1.post3<|MERGE_RESOLUTION|>--- conflicted
+++ resolved
@@ -14,7 +14,6 @@
 
 ## [Unreleased]
 
-<<<<<<< HEAD
 ### Added
 
 - New base class for ASGI middleware: `ASGIMiddleware`.
@@ -24,7 +23,7 @@
 ### Changed
 
 - HTTP middleware classes can now expect both the `inner` middleware _and_ the `app` instance to be passed as positional arguments, instead of only `inner`. This allows to perform initialisation on the `app` in the middleware's `__init__()` method.
-=======
+
 ## [v0.12.4] - 2019-03-05
 
 ### Added
@@ -35,7 +34,6 @@
 ### Fixed
 
 - When launching the application script in debug mode, hot reload was activated but it did not actually reload the application in case of changes. This has been fixed. Caveat: the application should be declared as `app` in the application script, but this can be overridden via the `declared_as` parameter to `App.run`.
->>>>>>> 97ffd409
 
 ## [v0.12.3] - 2019-03-04
 
