# Changelog

All notable changes to Bocadillo are documented here.

The format of this document is based on [Keep a Changelog](https://keepachangelog.com).

**Versioning policy**

Bocadillo adheres to [Semantic Versioning](https://semver.org), BUT…

Bocadillo is still in **Alpha** (< 1.0) version. As such, breaking API changes will only cause **minor** version bumps instead of major ones until v1.0 is reached.

As a result, we strongly recommend you read this document carefully before upgrading to any new alpha version. Breaking API changes will be denoted with a **BREAKING** prefix.

## [Unreleased]

<<<<<<< HEAD
### Added

- New base class for ASGI middleware: `ASGIMiddleware`.
  - Expects the `inner` middleware and an `app` instance when instanciated — which allows to perform initialisation by overriding `__init__()`.
  - In the docs, old-style ASGI middleware has been rebranded as "pure" ASGI middleware.
- Server-Sent Event support:
  - Define an event stream with `@res.event_stream`.
  - Format SSE messages with `server_event`.
- Add a `bocadillo.testing` module with testing utilities:
  - `create_client` builds a `requests`-like test client out of an application.
  - The `LiveServer` context manager runs a live application server in
    a separate process.
- Add the `override_env` utility context manager, available under `bocadillo.utils`.

### Changed

- HTTP middleware classes can now expect both the `inner` middleware _and_ the `app` instance to be passed as positional arguments, instead of only `inner`. This allows to perform initialisation on the `app` in the middleware's `__init__()` method.

### Fixed

- Stream responses (and SSE event streams by extension) now stop as soon as a client disconnects. Handle client disconnects yourself with `raise_on_disconnect=True`.
- ASGI middleware was not applied when the request was routed to a sub-application (e.g. a recipe). For example, this lead to CORS headers not being added on a recipe despite them being configured on the root application. This has been fixed!

### Deprecated

- `app.client` has been deprecated in favor of the `create_client` testing helper, and will be removed in v0.14. For pytest users, consider building and using a `client` fixture in your tests:

```python
# tests.py
import pytest

from myproject import app
from bocadillo.testing import create_client

@pytest.fixture
def client():
    return create_client(app)

def test_stuff(client):
    ...
```
=======
## [v0.12.6] - 2019-03-09

### Fixed

- Missing `headers` and `query_params` attributes on `WebSocket`.
>>>>>>> 91a5be9d

## [v0.12.5] - 2019-03-06

### Fixed

- A bug from v0.12.4 disallowed the creation of an application in a Python interpreter. This has been fixed.

## [v0.12.4] - 2019-03-05

### Added

- Add support for uvicorn 0.5.x.
- Activate debug mode via the `BOCADILLO_DEBUG` environment variable.

### Fixed

- When launching the application script in debug mode, hot reload was activated but it did not actually reload the application in case of changes. This has been fixed. Caveat: the application should be declared as `app` in the application script, but this can be overridden via the `declared_as` parameter to `App.run`.

## [v0.12.3] - 2019-03-04

### Fixed

- Hot fix: pin Uvicorn to <0.5 while we investigate compatibility with 0.5+.

## [v0.12.2] - 2019-03-01

### Added

- Pass extra WhiteNoise configuration attributes using `App(static_config=...)`.

### Fixed

- Changes to static files are now picked up in debug mode.

## [v0.12.1] - 2019-02-28

### Fixed

- Installing from `pip` now checks that Python 3.6+ is installed.

## [v0.12.0] - 2019-02-22

This release contains replacements for important features (`API`, app-level template rendering). Their old usage has been deprecated but is still available until the next minor release.

This means that _there shouldn't be any breaking changes_. If you do experiment breaking changes, please report them to us!

### Added

- API reference for the `Response` and `Request` classes.
- Browser-downloadable responses (a.k.a attachments) with `res.attachment`. This is a handy shortcut for setting the `Content-Disposition` header.
- (Asynchronous) file responses with `res.file()`.
- Generic templating with `bocadillo.templates.Templates`.

### Changed

- The main application class is now called `App`. `API` is still available as an alias.
- Content types are now available on the `bocadillo.constants.CONTENT_TYPE` enum, instead of `bocadillo.media.Media`.
- Recipes are now just apps: they expose all the parameters, attributes and methods that an `App` exposes.

### Fixed

- `Response.text` and `Response.html` are now proper write-only Python properties, which should be more friendly with type checkers.

### Deprecated

- `API` has been deprecated in favor of `App`. It will be removed in v0.13.0.
- The `.template`, `.template_sync` and `.template_string` methods on `App` and `Recipe` have been deprecated in favor of generic templating. They will be removed in v0.13.0.

### Removed

- The `handle_text` media handler has been removed due to how `Response.text` and `Response.html` now work.

## [v0.11.2] - 2019-02-21

### Fixed

- Using `await req.form()` previously required to install a third-party library, `python-multipart`, which is now bundled by default.

## [v0.11.1] - 2019-02-19

### Fixed

- Fixed a bug that caused import errors when using Starlette < 0.11.

## [v0.11.0] - 2019-02-11

### Fixed

- A parser for URL patterns used to be compiled on every call to a route. The parser is now compiled once and for all on startup. As a result, URL matching is slightly faster.

### Changed

- New colors and logo for the docs site.
- Various documentation improvements.

### Removed

- **BREAKING**: Boca was moved to a separate package: [boca](https://bocadilloproject.github.io/boca/). It can be installed from PyPI using `pip install boca` and does not come installed with Bocadillo by default.

## [v0.10.3] - 2019-02-02

### Fixed

- Better documentation about route parameters, including how to implement wildcard matching.
- Previously, it was not possible to create a catch-all route using the pattern `{}` because a leading slash was automatically added, preventing the pattern from matching a request to the root URL `/`. This has been fixed!

## [v0.10.2] - 2019-01-27

### Added

- Recipes now support redirections, e.g. `recipe.redirect(name="recipe:foo")`.

### Fixed

- Using `url_for()` in a template rendered from a recipe (e.g. `await recipe.template()`) used to raise an `UndefinedError`. This has been fixed.

## [v0.10.1] - 2019-01-21

### Changed

- Now requires `uvicorn>=0.3.26`.

### Fixed

- Fixed a bug that caused an `ImportError` when importing from
  `bocadillo.api` using `uvicorn<0.3.26`.

## [v0.10.0] - 2019-01-17

### Added

- In-browser traceback of unhandled exceptions when running with `debug=True`.
- Various documentation improvements and additions, e.g. databases discussion and Tortoise ORM how-to.

### Changed

- The `before_dispatch` hook on HTTP middleware classes now takes a `Response` as second argument.
- The `bocadillo.exceptions` module has been removed:
  - `WebSocketDisconnect` has moved to `bocadillo.websockets`.
  - `UnsupportedMediaType` has moved to `bocadillo.media`.
  - `HTTPError` has moved to `bocadillo.errors` (but is still available at the top level: `from bocadillo import HTTPError`).
- Other internal refactoring that should not affect framework users.
- Discussions are now in a separate section in the documentation.

### Fixed

- Even if an error handler was registered for a given exception class, Bocadillo used to return a 500 error response. It will now honor what the error handler does to the `res` object, i.e. only returning a 500 error response if the error handler does so or if it re-raised the exception.
- The `after_dispatch` hook on HTTP middleware classes is not called anymore if the inbound HTTP method is not supported by the view.

### Removed

- `RoutingMiddleware` was removed as it had been deprecated since v0.8.

## [v0.9.1] - 2018-01-04

### Fixed

- Add missing `url` attribute on `WebSocket` objects, which prevented accessing information about the URL from WebSocket views.

## [v0.9.0] - 2018-01-03

This release has **breaking API changes** due to an overhaul of the view system.

If your application uses the features below, you are most likely affected and should review these changes thoroughly before upgrading:

- Use hooks via `@api.before()` or `@api.after()`.
- Restriction of HTTP methods via the `methods` parameter to `@api.route()`.

### Added

- Support for WebSockets, including routing with `@api.websocket_route()`.
- Send a chunk-encoded response with `res.chunked = True`.
- Support for request and response streaming with `async for chunk in req` and `@res.stream`.
- View definition utilities: `from_handler()`, `from_obj()`, `@view()`.
- In particular, the `@view()` decorator (available as `from bocadillo import view`) accepts a `methods` argument originally used by `@api.route()` . Plus, passing the `all` built-in has the same effect as defining `.handle()` on the analogous class-based view — i.e. supporting all HTTP methods.
- Function-based views are automatically decorated with `@view()` to ensure backwards compatibility.

```python
from bocadillo import API, view

api = API()

# This:
@api.route("/")
async def index(req, res):
    pass

# Is equivalent to:
@api.route("/")
@view()
async def index(req, res):
    pass

# Which is equivalent to:
@api.route("/")
@view(methods=["get"])
async def index(req, res):
    pass

# Which is itself *strictly* equivalent to:
@api.route("/")
class Index:
    async def get(self, req, res):
        pass
```

- API reference for the `views` module.
- Various documentation additions and improvements.

### Changed

- **BREAKING**: hooks were moved to a separate module: `bocadillo.hooks`. You must now use `@hooks.before()` / `@hooks.after()` instead of `@api.before()` / `@api.after()` and `@recipe.before()` / `@recipe.after()`.
- **BREAKING**: hooks must now be placed right above the view being decorated. This affects both function-based views and class-based views (but not method views).

```python
from bocadillo import API, hooks

api = API()

async def before(req, res, params):
    print("before!")

# < 0.9
@api.before(before)
@api.route("/")
async def foo(req, res):
    pass

@api.before(before)
@api.route("/")
class Foo:
    pass

# >= 0.9:
@api.route("/")
@hooks.before(before)
async def foo(req, res):
    pass

@api.route("/")
@hooks.before(before)
class Foo:
    pass
```

### Removed

- **BREAKING**: the `methods` argument to `@api.route()` has been removed. To specify allowed methods on function-based views, you must now use the `@view()` decorator — see below.

```python
from bocadillo import API, view

api = API()

# < 0.9
@api.route("/", methods=["post"])
async def foo(req, res):
    pass

# >= 0.9
@api.route("/")
@view(methods=["post"])
async def foo(req, res):
    pass
```

- Removed dependency on `async_generator`.

## [v0.8.1] - 2018-12-27

### Changed

- `await req.json()` now returns a `400 Bad Request` error response if the input JSON is malformed, which allows to skip handling the `JSONDecodeError` manually.

## [v0.8.0] - 2018-12-26

### Added

- Show Bocadillo version using `boca -v/-V/--version/version`.
- `boca` is now accessible by running Bocadillo as a module: `python -m bocadillo`.
- `HTTPError` is now available at package level: `from bocadillo import HTTPError`.
- Built-in `HTTPError` handlers: `error_to_html`, `error_to_media`, `error_to_text`.
- `detail` argument to `HTTPError`.
- Startup and shutdown events with `api.on()`.
- Security guide.
- Deployment guide.
- `api.run()` now accepts extra keyword arguments that will be passed to `uvicorn.run()`.
- API reference for all public functionality.

### Changed

- Exceptions raised in middleware callbacks were always handled by the HTML `HTTPError` handler. If configured, the one on the `API` will now be used instead.
- The default `HTTPError` handler now returns plaintext instead of HTML.
- The `static` module was renamed to `staticfiles`.
- The `types` module was renamed to `app_types`.
- The `view` module was renamed to `views`.
- The `routing` package has been flattened into a single `routing` module.

### Fixed

- Serving static files from a non-existing directory (including the default one) used to raise an invasive warning. It has been silenced.

### Removed

- Removed example application.
- Removed dependency on `asgiref` for WSGI sub-apps.

## [v0.7.0] - 2018-12-13

### Added

- Recipes: a way to group stuff together and allow composition of bocadillos.
- Recipe books: a way to group multiple recipes into a single recipe.
- Route namespaces via `namespace` argument to `@api.route()`.
- Add GZip support through `enable_gzip`.
- Add ASGI-compliant middleware support via `api.add_asgi_middleware()`.
- Background tasks via `res.background`.

### Changed

- Exceptions raised in `before_dispatch()` and `after_dispatch()` middleware callbacks will now _always_ lead to 500 error responses — they won't be handled by error handlers anymore, because these are registered on the `API` which middleware only wrap around. The only exception to this is, of course, `HTTPError`.
- All routes now have an inferred `name` based on their function or class name. Explicit route naming is still possible.
- Because of the above, names of routes in recipes now use the recipe's name as a namespace, i.e. `recipe_name:route_name` instead of `route_name`.
- Unsafe HTTP verbs used to be supported by defaults on function-based routes. Only the safe ones, GET and HEAD, are supported by default now.

### Deprecated

- `RoutingMiddleware` has been renamed to `Middleware`. It will still be available as `RoutingMiddleware` until v0.8.

### Fixed

- Errors returned by custom error handlers could have 200 status in case the handler did not set any status code. It now defaults to 500.
- If `GET` is supported, `HEAD` will automatically be implemented.

## [v0.6.1] - 2018-12-04

### Added

- Documentation on the routing algorithm.
- More documentation on how to write views.
- API reference for the `API` class.

### Changed

- Restructure documentation into 4 clear sections: Getting Started, Topics, How-To and API Reference.
- All things related to routing are now in a dedicated `bocadillo.routing` package, which provides a reusable `RoutingMixin`. This does not introduce any API changes.
- Code refactoring for the hooks and templates features. No API changes involved.
- Rewritten `CONTRIBUTING.md`.

## [v0.6.0] - 2018-11-26

### Added

- Route hooks via `@api.before()` and `@api.after()`.
- Media types and media handlers: `API([media_type='application/json'])`, `api.media_type`,
  `api.media_handlers`.
- Support for async callbacks on `RoutingMiddleware`.
- Documentation for the above.
- (Development) Black auto-formatting with pre-commit.
- (Development) Documentation guide in `CONTRIBUTING.md`.

### Changed

- Documentation improvements.

### Fixed

- Exceptions raised inside a middleware callback
  (`before_dispatch()` or `after_dispatch()`) are now properly handled by
  registered error handlers (they were previously left uncaught).
- Middleware callbacks (especially `before_dispatch()`)
  won't be called anymore if the HTTP method is not allowed.

## [v0.5.0] - 2018-11-18

### Added

- Add `boca`, Bocadillo's extensible CLI.
- Add `init:custom` command to generate files for building custom Boca commands.
- Add VuePress-powered documentation site.

### Changed

- Moved docs from README.md to docs site.

## [v0.4.0] - 2018-11-10

### Added

- Named routes. Define a named route by passing a `name` to `@api.route()`. Get the URL path to a route using `api.url_for()` or, in templates, the `url_for()` global.
- Redirections using `api.redirect()`. Can be by route name, internal URL, or external URL. Make it permanent with `permanent=True`.
- Template rendering from string using `api.template_string()`.
- Add allowed hosts configuration through `allowed_host` argument to `API()`.
- _Experimental_ support for routing middleware through `bocadillo.RoutingMiddleware`.
- Add CORS support with restrictive defaults. Enable using `enable_cors = True`, configure through `cors_config`.
- Add HSTS support through `enable_hsts`.

### Changed

- Updated example app to demonstrate usage of redirects and named routes.
- Responses without content do not send an empty JSON object response anymore. Instead, an empty `text/plain` response is sent.
- Responses with 204 status code and no content do not set the `Content-Type` header anymore.

## [v0.3.1] - 2018-11-09

### Fixed

- Fixed mis-configured `setup.py` preventing Bocadillo from being installed from `pip`.

## [v0.3.0] - 2018-11-09

### Added

- Plain text responses using `res.text`.
- HTML responses using `res.html`.
- [Jinja2](http://jinja.pocoo.org)-powered template rendering through `await api.template()` and `api.template_sync()`.
- Mount ASGI or WSGI sub-apps using `app.mount(prefix, sub_app)`.
- Static assets using [WhiteNoise](http://whitenoise.evans.io). Configurable through the `static_root` and `static_dir` arguments to `API()`. By default, the `static` folder is served at `/static`. This can be disabled by passing `static_root = None` to `API()`.
- Register more static files locations by mounting a `bocadillo.static()` sub-app.
- Check (at "compile time") that a) a route pattern begins with a forward slash, and b) all parameters of a route are used on its view and vice-versa.
- Use `text/plain` content type if none was set within a view.

### Changed

- Example app in a dedicated `example/` folder.
- Allow overriding a route by reusing a route pattern. Previously, this would have raised an exception.
- Default static root is now `/static`. It previously defaulted to the static directory, which causes issues if the latter was not a relative path.
- The `res.content` attribute is now for raw response content, and will not set the `text/plain` content type anymore. Allows to send responses of arbitrary content type.
- The default error handler now sends HTML content instead of plain text.

## [v0.2.1] - 2018-11-04

### Added

- Add this `CHANGELOG.md`.
- Add error handling.
- Provide a default HTTP error handler, which catches `HTTPError` exceptions during request processing and returns the appropriate HTTP response.
- Allow to customize error handling through `@api.error_handler()` and `api.add_error_handler()`.
- Allow to restrict HTTP methods supported by a route using the `methods` argument to `@api.route()`. Ignored for class-based views: HTTP methods should be restricted by implementing/not implementing the corresponding method on the class.

### Changed

- Return a `405 Method Not Allowed` response when trying to use a non-implemented method on a class-based view. The previous behavior was to raise an uncaught `ValueError`.
- Updated `example.py`.

### Fixed

- Fixed a bug that prevented routes without parameters to be handled correctly.
- Prevent registering multiple routes on the same pattern.

## v0.1.0 - 2018-11-04

### Added

- The `API` class, an ASGI-compatible application.
- `Request` and `Response` objects, which are wrappers around Starlette's.
- Plain text responses using `res.content`.
- JSON responses through `res.media`.
- Automatic configuration of the response's `Content-Type`: `text/plain` by default, `application/json` if `response.media` was set or `res.content` was left empty.
- Route registration through `@api.route()`.
- Parametrized routes through f-string expressions, e.g. `{my_param}`. Parameters are passed directly to the view, e.g. `my_view(req, resp, my_param)`. Parameters are compliant with the [Literal string interpolation](https://www.python.org/dev/peps/pep-0498/#specification) specification. In particular, type specifiers are supported (e.g. `{age:d}`) which provides basic validation capabilities.
- Class-based views. HTTP methods (GET, POST, PUT, PATCH, DELETE) are mapped to the corresponding lowercase methods on the class, e.g. `.get()`. A generic `.handle()` method can also be given to process any request (other methods will then be ignored).
- Default bind host and port: `127.0.0.1:8000`.
- Automatic host and port based on the `PORT` environment variable. If `PORT` is set, a) the app will bind on that port, b) if no host was specified, the app will bind to known hosts (i.e. `0.0.0.0`).
- `example.py` app.
- `README.md`.
- `CONTRIBUTING.md`.

[unreleased]: https://github.com/bocadilloproject/bocadillo/compare/v0.12.6...HEAD
[v0.12.6]: https://github.com/bocadilloproject/bocadillo/compare/v0.12.5...v0.12.6
[v0.12.5]: https://github.com/bocadilloproject/bocadillo/compare/v0.12.4...v0.12.5
[v0.12.4]: https://github.com/bocadilloproject/bocadillo/compare/v0.12.3...v0.12.4
[v0.12.3]: https://github.com/bocadilloproject/bocadillo/compare/v0.12.2...v0.12.3
[v0.12.2]: https://github.com/bocadilloproject/bocadillo/compare/v0.12.1...v0.12.2
[v0.12.1]: https://github.com/bocadilloproject/bocadillo/compare/v0.12.0...v0.12.1
[v0.12.0]: https://github.com/bocadilloproject/bocadillo/compare/v0.11.2...v0.12.0
[v0.11.2]: https://github.com/bocadilloproject/bocadillo/compare/v0.11.1...v0.11.2
[v0.11.1]: https://github.com/bocadilloproject/bocadillo/compare/v0.11.0...v0.11.1
[v0.11.0]: https://github.com/bocadilloproject/bocadillo/compare/v0.10.3...v0.11.0
[v0.10.3]: https://github.com/bocadilloproject/bocadillo/compare/v0.10.2...v0.10.3
[v0.10.2]: https://github.com/bocadilloproject/bocadillo/compare/v0.10.1...v0.10.2
[v0.10.1]: https://github.com/bocadilloproject/bocadillo/compare/v0.10.0...v0.10.1
[v0.10.0]: https://github.com/bocadilloproject/bocadillo/compare/v0.9.1...v0.10.0
[v0.9.1]: https://github.com/bocadilloproject/bocadillo/compare/v0.9.0...v0.9.1
[v0.9.0]: https://github.com/bocadilloproject/bocadillo/compare/v0.8.1...v0.9.0
[v0.8.1]: https://github.com/bocadilloproject/bocadillo/compare/v0.8.0...v0.8.1
[v0.8.0]: https://github.com/bocadilloproject/bocadillo/compare/v0.7.0...v0.8.0
[v0.7.0]: https://github.com/bocadilloproject/bocadillo/compare/v0.6.1...v0.7.0
[v0.6.1]: https://github.com/bocadilloproject/bocadillo/compare/v0.6.0...v0.6.1
[v0.6.0]: https://github.com/bocadilloproject/bocadillo/compare/v0.5.0...v0.6.0
[v0.5.0]: https://github.com/bocadilloproject/bocadillo/compare/v0.4.0...v0.5.0
[v0.4.0]: https://github.com/bocadilloproject/bocadillo/compare/v0.3.1...v0.4.0
[v0.3.1]: https://github.com/bocadilloproject/bocadillo/compare/v0.3.0...v0.3.1
[v0.3.0]: https://github.com/bocadilloproject/bocadillo/compare/v0.2.1.post3...v0.3.0
[v0.2.1]: https://github.com/bocadilloproject/bocadillo/compare/v0.1.0...v0.2.1.post3<|MERGE_RESOLUTION|>--- conflicted
+++ resolved
@@ -14,7 +14,6 @@
 
 ## [Unreleased]
 
-<<<<<<< HEAD
 ### Added
 
 - New base class for ASGI middleware: `ASGIMiddleware`.
@@ -56,13 +55,12 @@
 def test_stuff(client):
     ...
 ```
-=======
+
 ## [v0.12.6] - 2019-03-09
 
 ### Fixed
 
 - Missing `headers` and `query_params` attributes on `WebSocket`.
->>>>>>> 91a5be9d
 
 ## [v0.12.5] - 2019-03-06
 
