{
    "_meta": {
        "hash": {
            "sha256": "0b9bfa742559290783a7f85d8c9ee7dbe2a88b1ae84486d43d3efd8497499796"
        },
        "pipfile-spec": 6,
        "requires": {
            "python_version": "3.7"
        },
        "sources": [
            {
                "name": "pypi",
                "url": "https://pypi.org/simple",
                "verify_ssl": true
            }
        ]
    },
    "default": {
        "aiodine": {
            "hashes": [
<<<<<<< HEAD
                "sha256:2fe2b775a0f1e082caeba43fd9abf353f74f557816de22d6f29fcbcc3adc3e3e",
                "sha256:6913e70738221e09d43c5c188c32fcc73009522fe4edca117d1b1883f96dfc19"
            ],
            "version": "==1.1.1"
=======
                "sha256:017fa624eed80cc82c7bd161087691ebe2c41af8e3b6a24b562e6abcb376e75f",
                "sha256:fe1158690f7909c9b82704af3802da2b776cf08e1a38051105fb1cecfc6c347b"
            ],
            "version": "==1.2.1"
>>>>>>> 42d29972
        },
        "aiofiles": {
            "hashes": [
                "sha256:021ea0ba314a86027c166ecc4b4c07f2d40fc0f4b3a950d1868a0f2571c2bbee",
                "sha256:1e644c2573f953664368de28d2aa4c89dfd64550429d0c27c4680ccd3aa4985d"
            ],
            "version": "==0.4.0"
        },
        "bocadillo": {
            "editable": true,
            "extras": [
                "files",
                "sessions"
            ],
            "path": "."
        },
        "certifi": {
            "hashes": [
                "sha256:59b7658e26ca9c7339e00f8f4636cdfe59d34fa37b9b04f6f9e9926b3cece1a5",
                "sha256:b26104d6835d1f5e49452a26eb2ff87fe7090b89dfcaee5ea2212697e1e1d7ae"
            ],
            "version": "==2019.3.9"
        },
        "chardet": {
            "hashes": [
                "sha256:84ab92ed1c4d4f16916e05906b6b75a6c0fb5db821cc65e70cbd64a3e2a5eaae",
                "sha256:fc323ffcaeaed0e0a02bf4d117757b98aed530d9ed4531e3e15460124c106691"
            ],
            "version": "==3.0.4"
        },
        "click": {
            "hashes": [
                "sha256:2335065e6395b9e67ca716de5f7526736bfa6ceead690adf616d925bdc622b13",
                "sha256:5b94b49521f6456670fdb30cd82a4eca9412788a93fa6dd6df72c94d5a8ff2d7"
            ],
            "version": "==7.0"
        },
        "h11": {
            "hashes": [
                "sha256:acca6a44cb52a32ab442b1779adf0875c443c689e9e028f8d831a3769f9c5208",
                "sha256:f2b1ca39bfed357d1f19ac732913d5f9faa54a5062eca7d2ec3a916cfb7ae4c7"
            ],
            "version": "==0.8.1"
        },
        "httptools": {
            "hashes": [
                "sha256:e00cbd7ba01ff748e494248183abc6e153f49181169d8a3d41bb49132ca01dfc"
            ],
            "version": "==0.0.13"
        },
        "idna": {
            "hashes": [
                "sha256:c357b3f628cf53ae2c4c05627ecc484553142ca23264e593d327bcde5e9c3407",
                "sha256:ea8b7f6188e6fa117537c3df7da9fc686d485087abf6ac197f9c46432f7e4a3c"
            ],
            "version": "==2.8"
        },
        "itsdangerous": {
            "hashes": [
                "sha256:321b033d07f2a4136d3ec762eac9f16a10ccd60f53c0c91af90217ace7ba1f19",
                "sha256:b12271b2047cb23eeb98c8b5622e2e5c5e9abd9784a153e9d8ef9cb4dd09d749"
            ],
            "version": "==1.1.0"
        },
        "jinja2": {
            "hashes": [
                "sha256:74c935a1b8bb9a3947c50a54766a969d4846290e1e788ea44c1392163723c3bd",
                "sha256:f84be1bb0040caca4cea721fcbbbbd61f9be9464ca236387158b0feea01914a4"
            ],
            "version": "==2.10"
        },
        "markupsafe": {
            "hashes": [
                "sha256:00bc623926325b26bb9605ae9eae8a215691f33cae5df11ca5424f06f2d1f473",
                "sha256:09027a7803a62ca78792ad89403b1b7a73a01c8cb65909cd876f7fcebd79b161",
                "sha256:09c4b7f37d6c648cb13f9230d847adf22f8171b1ccc4d5682398e77f40309235",
                "sha256:1027c282dad077d0bae18be6794e6b6b8c91d58ed8a8d89a89d59693b9131db5",
                "sha256:24982cc2533820871eba85ba648cd53d8623687ff11cbb805be4ff7b4c971aff",
                "sha256:29872e92839765e546828bb7754a68c418d927cd064fd4708fab9fe9c8bb116b",
                "sha256:43a55c2930bbc139570ac2452adf3d70cdbb3cfe5912c71cdce1c2c6bbd9c5d1",
                "sha256:46c99d2de99945ec5cb54f23c8cd5689f6d7177305ebff350a58ce5f8de1669e",
                "sha256:500d4957e52ddc3351cabf489e79c91c17f6e0899158447047588650b5e69183",
                "sha256:535f6fc4d397c1563d08b88e485c3496cf5784e927af890fb3c3aac7f933ec66",
                "sha256:62fe6c95e3ec8a7fad637b7f3d372c15ec1caa01ab47926cfdf7a75b40e0eac1",
                "sha256:6dd73240d2af64df90aa7c4e7481e23825ea70af4b4922f8ede5b9e35f78a3b1",
                "sha256:717ba8fe3ae9cc0006d7c451f0bb265ee07739daf76355d06366154ee68d221e",
                "sha256:79855e1c5b8da654cf486b830bd42c06e8780cea587384cf6545b7d9ac013a0b",
                "sha256:7c1699dfe0cf8ff607dbdcc1e9b9af1755371f92a68f706051cc8c37d447c905",
                "sha256:88e5fcfb52ee7b911e8bb6d6aa2fd21fbecc674eadd44118a9cc3863f938e735",
                "sha256:8defac2f2ccd6805ebf65f5eeb132adcf2ab57aa11fdf4c0dd5169a004710e7d",
                "sha256:98c7086708b163d425c67c7a91bad6e466bb99d797aa64f965e9d25c12111a5e",
                "sha256:9add70b36c5666a2ed02b43b335fe19002ee5235efd4b8a89bfcf9005bebac0d",
                "sha256:9bf40443012702a1d2070043cb6291650a0841ece432556f784f004937f0f32c",
                "sha256:ade5e387d2ad0d7ebf59146cc00c8044acbd863725f887353a10df825fc8ae21",
                "sha256:b00c1de48212e4cc9603895652c5c410df699856a2853135b3967591e4beebc2",
                "sha256:b1282f8c00509d99fef04d8ba936b156d419be841854fe901d8ae224c59f0be5",
                "sha256:b2051432115498d3562c084a49bba65d97cf251f5a331c64a12ee7e04dacc51b",
                "sha256:ba59edeaa2fc6114428f1637ffff42da1e311e29382d81b339c1817d37ec93c6",
                "sha256:c8716a48d94b06bb3b2524c2b77e055fb313aeb4ea620c8dd03a105574ba704f",
                "sha256:cd5df75523866410809ca100dc9681e301e3c27567cf498077e8551b6d20e42f",
                "sha256:e249096428b3ae81b08327a63a485ad0878de3fb939049038579ac0ef61e17e7"
            ],
            "version": "==1.1.1"
        },
        "parse": {
            "hashes": [
                "sha256:870dd675c1ee8951db3e29b81ebe44fd131e3eb8c03a79483a58ea574f3145c2"
            ],
            "version": "==1.11.1"
        },
        "python-multipart": {
            "hashes": [
                "sha256:f7bb5f611fc600d15fa47b3974c8aa16e93724513b49b5f95c81e6624c83fa43"
            ],
            "version": "==0.0.5"
        },
        "requests": {
            "hashes": [
                "sha256:502a824f31acdacb3a35b6690b5fbf0bc41d63a24a45c4004352b0242707598e",
                "sha256:7bf2a778576d825600030a110f3c0e3e8edc51dfaafe1c146e39a2027784957b"
            ],
            "version": "==2.21.0"
        },
        "six": {
            "hashes": [
                "sha256:3350809f0555b11f552448330d0b52d5f24c91a322ea4a15ef22629740f3761c",
                "sha256:d16a0141ec1a18405cd4ce8b4613101da75da0e9a7aec5bdd4fa804d0e0eba73"
            ],
            "version": "==1.12.0"
        },
        "starlette": {
            "hashes": [
                "sha256:223b03b2a294c43fa0a4e3c1e108200b0663c15800144f94142fcdcbd67a79c2"
            ],
            "version": "==0.11.3"
        },
        "urllib3": {
            "hashes": [
                "sha256:61bf29cada3fc2fbefad4fdf059ea4bd1b4a86d2b6d15e1c7c0b582b9752fe39",
                "sha256:de9529817c93f27c8ccbfead6985011db27bd0ddfcdb2d86f3f663385c6a9c22"
            ],
            "version": "==1.24.1"
        },
        "uvicorn": {
            "hashes": [
                "sha256:0515f2628029fa1bb9167cec2e2003ddaed8dee369c400f2f509e27ac08fe1e4"
            ],
            "version": "==0.5.2"
        },
        "uvloop": {
            "hashes": [
                "sha256:198fe0c196056930ec6c4a0a878e531a66d15467ca7c74a875aa90271f0c6e3f",
                "sha256:1c175f47d34b84e33c0e312f4987c927ea004afc3a5f05d2f0f610d71d0e4c89",
                "sha256:1c47f197be8f0a3c651dd20be1e1bd43268186246f246d4e86c91e95a89e4865",
                "sha256:3fd4943570d20e8cd4d9f0a3190ebd5cf040e5610b685e05c878128a11f7ad14",
                "sha256:435e232869923fd2248e4ca0ad73e24a5b4debf40bed9dcde133cfe1bef98a7a",
                "sha256:9cfdb966ae804c46b96c92207dfd2174935ffc70e706e42e1c94c60d16dbe860",
                "sha256:a585781443eeb2edb858f8c08c503aac237a5f1bebf0c84ea8340cc337afa408",
                "sha256:b296493e033846e46488a6aa227a75c790091f5ee5456ec637bb0badad1e8851",
                "sha256:c684047c6cf6d697ba37872fb1b4489012ea91f3f802c8fbb9c367c4902e88dc",
                "sha256:da5a59d8812188b57b5783c7fb78891d14dd1050b6259680e0dbd4253d7d0f64"
            ],
            "version": "==0.12.1"
        },
        "websockets": {
            "hashes": [
                "sha256:04b42a1b57096ffa5627d6a78ea1ff7fad3bc2c0331ffc17bc32a4024da7fea0",
                "sha256:08e3c3e0535befa4f0c4443824496c03ecc25062debbcf895874f8a0b4c97c9f",
                "sha256:10d89d4326045bf5e15e83e9867c85d686b612822e4d8f149cf4840aab5f46e0",
                "sha256:232fac8a1978fc1dead4b1c2fa27c7756750fb393eb4ac52f6bc87ba7242b2fa",
                "sha256:4bf4c8097440eff22bc78ec76fe2a865a6e658b6977a504679aaf08f02c121da",
                "sha256:51642ea3a00772d1e48fb0c492f0d3ae3b6474f34d20eca005a83f8c9c06c561",
                "sha256:55d86102282a636e195dad68aaaf85b81d0bef449d7e2ef2ff79ac450bb25d53",
                "sha256:564d2675682bd497b59907d2205031acbf7d3fadf8c763b689b9ede20300b215",
                "sha256:5d13bf5197a92149dc0badcc2b699267ff65a867029f465accfca8abab95f412",
                "sha256:5eda665f6789edb9b57b57a159b9c55482cbe5b046d7db458948370554b16439",
                "sha256:5edb2524d4032be4564c65dc4f9d01e79fe8fad5f966e5b552f4e5164fef0885",
                "sha256:79691794288bc51e2a3b8de2bc0272ca8355d0b8503077ea57c0716e840ebaef",
                "sha256:7fcc8681e9981b9b511cdee7c580d5b005f3bb86b65bde2188e04a29f1d63317",
                "sha256:8e447e05ec88b1b408a4c9cde85aa6f4b04f06aa874b9f0b8e8319faf51b1fee",
                "sha256:90ea6b3e7787620bb295a4ae050d2811c807d65b1486749414f78cfd6fb61489",
                "sha256:9e13239952694b8b831088431d15f771beace10edfcf9ef230cefea14f18508f",
                "sha256:d40f081187f7b54d7a99d8a5c782eaa4edc335a057aa54c85059272ed826dc09",
                "sha256:e1df1a58ed2468c7b7ce9a2f9752a32ad08eac2bcd56318625c3647c2cd2da6f",
                "sha256:e98d0cec437097f09c7834a11c69d79fe6241729b23f656cfc227e93294fc242",
                "sha256:f8d59627702d2ff27cb495ca1abdea8bd8d581de425c56e93bff6517134e0a9b",
                "sha256:fc30cdf2e949a2225b012a7911d1d031df3d23e99b7eda7dfc982dc4a860dae9"
            ],
            "version": "==7.0"
        },
        "whitenoise": {
            "hashes": [
                "sha256:118ab3e5f815d380171b100b05b76de2a07612f422368a201a9ffdeefb2251c1",
                "sha256:42133ddd5229eeb6a0c9899496bdbe56c292394bf8666da77deeb27454c0456a"
            ],
            "version": "==4.1.2"
        }
    },
    "develop": {
        "aspy.yaml": {
            "hashes": [
                "sha256:ae249074803e8b957c83fdd82a99160d0d6d26dff9ba81ba608b42eebd7d8cd3",
                "sha256:c7390d79f58eb9157406966201abf26da0d56c07e0ff0deadc39c8f4dbc13482"
            ],
            "version": "==1.2.0"
        },
        "astroid": {
            "hashes": [
                "sha256:6560e1e1749f68c64a4b5dee4e091fce798d2f0d84ebe638cf0e0585a343acf4",
                "sha256:b65db1bbaac9f9f4d190199bb8680af6f6f84fd3769a5ea883df8a91fe68b4c4"
            ],
            "version": "==2.2.5"
        },
        "atomicwrites": {
            "hashes": [
                "sha256:03472c30eb2c5d1ba9227e4c2ca66ab8287fbfbbda3888aa93dc2e28fc6811b4",
                "sha256:75a9445bac02d8d058d5e1fe689654ba5a6556a1dfd8ce6ec55a0ed79866cfa6"
            ],
            "version": "==1.3.0"
        },
        "attrs": {
            "hashes": [
                "sha256:69c0dbf2ed392de1cb5ec704444b08a5ef81680a61cb899dc08127123af36a79",
                "sha256:f0b870f674851ecbfbbbd364d6b5cbdff9dcedbc7f3f5e18a6891057f21fe399"
            ],
            "version": "==19.1.0"
        },
        "bumpversion": {
            "hashes": [
                "sha256:6744c873dd7aafc24453d8b6a1a0d6d109faf63cd0cd19cb78fd46e74932c77e",
                "sha256:6753d9ff3552013e2130f7bc03c1007e24473b4835952679653fb132367bdd57"
            ],
            "index": "pypi",
            "version": "==0.5.3"
        },
        "cfgv": {
            "hashes": [
                "sha256:39f8475d8eca48639f900daffa3f8bd2f60a31d989df41a9f81c5ad1779a66eb",
                "sha256:a6a4366d32799a6bfb6f577ebe113b27ba8d1bae43cb57133b1472c1c3dae227"
            ],
            "version": "==1.5.0"
        },
        "coverage": {
            "hashes": [
                "sha256:029c69deaeeeae1b15bc6c59f0ffa28aa8473721c614a23f2c2976dec245cd12",
                "sha256:02abbbebc6e9d5abe13cd28b5e963dedb6ffb51c146c916d17b18f141acd9947",
                "sha256:1bbfe5b82a3921d285e999c6d256c1e16b31c554c29da62d326f86c173d30337",
                "sha256:210c02f923df33a8d0e461c86fdcbbb17228ff4f6d92609fc06370a98d283c2d",
                "sha256:2d0807ba935f540d20b49d5bf1c0237b90ce81e133402feda906e540003f2f7a",
                "sha256:35d7a013874a7c927ce997350d314144ffc5465faf787bb4e46e6c4f381ef562",
                "sha256:3636f9d0dcb01aed4180ef2e57a4e34bb4cac3ecd203c2a23db8526d86ab2fb4",
                "sha256:42f4be770af2455a75e4640f033a82c62f3fb0d7a074123266e143269d7010ef",
                "sha256:48440b25ba6cda72d4c638f3a9efa827b5b87b489c96ab5f4ff597d976413156",
                "sha256:4dac8dfd1acf6a3ac657475dfdc66c621f291b1b7422a939cc33c13ac5356473",
                "sha256:4e8474771c69c2991d5eab65764289a7dd450bbea050bc0ebb42b678d8222b42",
                "sha256:551f10ddfeff56a1325e5a34eff304c5892aa981fd810babb98bfee77ee2fb17",
                "sha256:5b104982f1809c1577912519eb249f17d9d7e66304ad026666cb60a5ef73309c",
                "sha256:5c62aef73dfc87bfcca32cee149a1a7a602bc74bac72223236b0023543511c88",
                "sha256:633151f8d1ad9467b9f7e90854a7f46ed8f2919e8bc7d98d737833e8938fc081",
                "sha256:772207b9e2d5bf3f9d283b88915723e4e92d9a62c83f44ec92b9bd0cd685541b",
                "sha256:7d5e02f647cd727afc2659ec14d4d1cc0508c47e6cfb07aea33d7aa9ca94d288",
                "sha256:a9798a4111abb0f94584000ba2a2c74841f2cfe5f9254709756367aabbae0541",
                "sha256:b38ea741ab9e35bfa7015c93c93bbd6a1623428f97a67083fc8ebd366238b91f",
                "sha256:b6a5478c904236543c0347db8a05fac6fc0bd574c870e7970faa88e1d9890044",
                "sha256:c6248bfc1de36a3844685a2e10ba17c18119ba6252547f921062a323fb31bff1",
                "sha256:c705ab445936457359b1424ef25ccc0098b0491b26064677c39f1d14a539f056",
                "sha256:d95a363d663ceee647291131dbd213af258df24f41350246842481ec3709bd33",
                "sha256:e27265eb80cdc5dab55a40ef6f890e04ecc618649ad3da5265f128b141f93f78",
                "sha256:ebc276c9cb5d917bd2ae959f84ffc279acafa9c9b50b0fa436ebb70bbe2166ea",
                "sha256:f4d229866d030863d0fe3bf297d6d11e6133ca15bbb41ed2534a8b9a3d6bd061",
                "sha256:f95675bd88b51474d4fe5165f3266f419ce754ffadfb97f10323931fa9ac95e5",
                "sha256:f95bc54fb6d61b9f9ff09c4ae8ff6a3f5edc937cda3ca36fc937302a7c152bf1",
                "sha256:fd0f6be53de40683584e5331c341e65a679dbe5ec489a0697cec7c2ef1a48cda"
            ],
            "version": "==5.0a4"
        },
        "identify": {
            "hashes": [
                "sha256:407cbb36e8b72b45cfa96a97ae13ccabca4c36557e03616958bd895dfcd3f77d",
                "sha256:721abbbb1269fa1172799119981c22c5ace022544ce82eedc29b1b0d753baaa5"
            ],
            "version": "==1.4.0"
        },
        "importlib-metadata": {
            "hashes": [
                "sha256:a17ce1a8c7bff1e8674cb12c992375d8d0800c9190177ecf0ad93e0097224095",
                "sha256:b50191ead8c70adfa12495fba19ce6d75f2e0275c14c5a7beb653d6799b512bd"
            ],
            "version": "==0.8"
        },
        "isort": {
            "hashes": [
                "sha256:18c796c2cd35eb1a1d3f012a214a542790a1aed95e29768bdcb9f2197eccbd0b",
                "sha256:96151fca2c6e736503981896495d344781b60d18bfda78dc11b290c6125ebdb6"
            ],
            "version": "==4.3.15"
        },
        "lazy-object-proxy": {
            "hashes": [
                "sha256:0ce34342b419bd8f018e6666bfef729aec3edf62345a53b537a4dcc115746a33",
                "sha256:1b668120716eb7ee21d8a38815e5eb3bb8211117d9a90b0f8e21722c0758cc39",
                "sha256:209615b0fe4624d79e50220ce3310ca1a9445fd8e6d3572a896e7f9146bbf019",
                "sha256:27bf62cb2b1a2068d443ff7097ee33393f8483b570b475db8ebf7e1cba64f088",
                "sha256:27ea6fd1c02dcc78172a82fc37fcc0992a94e4cecf53cb6d73f11749825bd98b",
                "sha256:2c1b21b44ac9beb0fc848d3993924147ba45c4ebc24be19825e57aabbe74a99e",
                "sha256:2df72ab12046a3496a92476020a1a0abf78b2a7db9ff4dc2036b8dd980203ae6",
                "sha256:320ffd3de9699d3892048baee45ebfbbf9388a7d65d832d7e580243ade426d2b",
                "sha256:50e3b9a464d5d08cc5227413db0d1c4707b6172e4d4d915c1c70e4de0bbff1f5",
                "sha256:5276db7ff62bb7b52f77f1f51ed58850e315154249aceb42e7f4c611f0f847ff",
                "sha256:61a6cf00dcb1a7f0c773ed4acc509cb636af2d6337a08f362413c76b2b47a8dd",
                "sha256:6ae6c4cb59f199d8827c5a07546b2ab7e85d262acaccaacd49b62f53f7c456f7",
                "sha256:7661d401d60d8bf15bb5da39e4dd72f5d764c5aff5a86ef52a042506e3e970ff",
                "sha256:7bd527f36a605c914efca5d3d014170b2cb184723e423d26b1fb2fd9108e264d",
                "sha256:7cb54db3535c8686ea12e9535eb087d32421184eacc6939ef15ef50f83a5e7e2",
                "sha256:7f3a2d740291f7f2c111d86a1c4851b70fb000a6c8883a59660d95ad57b9df35",
                "sha256:81304b7d8e9c824d058087dcb89144842c8e0dea6d281c031f59f0acf66963d4",
                "sha256:933947e8b4fbe617a51528b09851685138b49d511af0b6c0da2539115d6d4514",
                "sha256:94223d7f060301b3a8c09c9b3bc3294b56b2188e7d8179c762a1cda72c979252",
                "sha256:ab3ca49afcb47058393b0122428358d2fbe0408cf99f1b58b295cfeb4ed39109",
                "sha256:bd6292f565ca46dee4e737ebcc20742e3b5be2b01556dafe169f6c65d088875f",
                "sha256:cb924aa3e4a3fb644d0c463cad5bc2572649a6a3f68a7f8e4fbe44aaa6d77e4c",
                "sha256:d0fc7a286feac9077ec52a927fc9fe8fe2fabab95426722be4c953c9a8bede92",
                "sha256:ddc34786490a6e4ec0a855d401034cbd1242ef186c20d79d2166d6a4bd449577",
                "sha256:e34b155e36fa9da7e1b7c738ed7767fc9491a62ec6af70fe9da4a057759edc2d",
                "sha256:e5b9e8f6bda48460b7b143c3821b21b452cb3a835e6bbd5dd33aa0c8d3f5137d",
                "sha256:e81ebf6c5ee9684be8f2c87563880f93eedd56dd2b6146d8a725b50b7e5adb0f",
                "sha256:eb91be369f945f10d3a49f5f9be8b3d0b93a4c2be8f8a5b83b0571b8123e0a7a",
                "sha256:f460d1ceb0e4a5dcb2a652db0904224f367c9b3c1470d5a7683c0480e582468b"
            ],
            "version": "==1.3.1"
        },
        "mccabe": {
            "hashes": [
                "sha256:ab8a6258860da4b6677da4bd2fe5dc2c659cff31b3ee4f7f5d64e79735b80d42",
                "sha256:dd8d182285a0fe56bace7f45b5e7d1a6ebcbf524e8f3bd87eb0f125271b8831f"
            ],
            "version": "==0.6.1"
        },
        "more-itertools": {
            "hashes": [
                "sha256:0125e8f60e9e031347105eb1682cef932f5e97d7b9a1a28d9bf00c22a5daef40",
                "sha256:590044e3942351a1bdb1de960b739ff4ce277960f2425ad4509446dbace8d9d1"
            ],
            "markers": "python_version > '2.7'",
            "version": "==6.0.0"
        },
        "mypy": {
            "hashes": [
                "sha256:308c274eb8482fbf16006f549137ddc0d69e5a589465e37b99c4564414363ca7",
                "sha256:e80fd6af34614a0e898a57f14296d0dacb584648f0339c2e000ddbf0f4cc2f8d"
            ],
            "index": "pypi",
            "version": "==0.670"
        },
        "mypy-extensions": {
            "hashes": [
                "sha256:37e0e956f41369209a3d5f34580150bcacfabaa57b33a15c0b25f4b5725e0812",
                "sha256:b16cabe759f55e3409a7d231ebd2841378fb0c27a5d1994719e340e4f429ac3e"
            ],
            "version": "==0.4.1"
        },
        "nodeenv": {
            "hashes": [
                "sha256:ad8259494cf1c9034539f6cced78a1da4840a4b157e23640bc4a0c0546b0cb7a"
            ],
            "version": "==1.3.3"
        },
        "pluggy": {
            "hashes": [
                "sha256:19ecf9ce9db2fce065a7a0586e07cfb4ac8614fe96edf628a264b1c70116cf8f",
                "sha256:84d306a647cc805219916e62aab89caa97a33a1dd8c342e87a37f91073cd4746"
            ],
            "version": "==0.9.0"
        },
        "pre-commit": {
            "hashes": [
                "sha256:d3d69c63ae7b7584c4b51446b0b583d454548f9df92575b2fe93a68ec800c4d3",
                "sha256:fc512f129b9526e35e80d656a16a31c198f584c4fce3a5c739045b5140584917"
            ],
            "index": "pypi",
            "version": "==1.14.4"
        },
        "py": {
            "hashes": [
                "sha256:64f65755aee5b381cea27766a3a147c3f15b9b6b9ac88676de66ba2ae36793fa",
                "sha256:dc639b046a6e2cff5bbe40194ad65936d6ba360b52b3c3fe1d08a82dd50b5e53"
            ],
            "version": "==1.8.0"
        },
        "pydoc-markdown": {
            "git": "https://github.com/NiklasRosenstein/pydoc-markdown.git",
            "ref": "426633b32bb8704c62921f9d350d0d55325985f3"
        },
        "pylint": {
            "hashes": [
                "sha256:5d77031694a5fb97ea95e828c8d10fc770a1df6eb3906067aaed42201a8a6a09",
                "sha256:723e3db49555abaf9bf79dc474c6b9e2935ad82230b10c1138a71ea41ac0fff1"
            ],
            "index": "pypi",
            "version": "==2.3.1"
        },
        "pytest": {
            "hashes": [
                "sha256:592eaa2c33fae68c7d75aacf042efc9f77b27c08a6224a4f59beab8d9a420523",
                "sha256:ad3ad5c450284819ecde191a654c09b0ec72257a2c711b9633d677c71c9850c4"
            ],
            "index": "pypi",
            "version": "==4.3.1"
        },
        "pytest-asyncio": {
            "hashes": [
                "sha256:9fac5100fd716cbecf6ef89233e8590a4ad61d729d1732e0a96b84182df1daaf",
                "sha256:d734718e25cfc32d2bf78d346e99d33724deeba774cc4afdf491530c6184b63b"
            ],
            "index": "pypi",
            "version": "==0.10.0"
        },
        "pytest-cov": {
            "hashes": [
                "sha256:0ab664b25c6aa9716cbf203b17ddb301932383046082c081b9848a0edf5add33",
                "sha256:230ef817450ab0699c6cc3c9c8f7a829c34674456f2ed8df1fe1d39780f7c87f"
            ],
            "index": "pypi",
            "version": "==2.6.1"
        },
        "pyyaml": {
            "hashes": [
                "sha256:1adecc22f88d38052fb787d959f003811ca858b799590a5eaa70e63dca50308c",
                "sha256:436bc774ecf7c103814098159fbb84c2715d25980175292c648f2da143909f95",
                "sha256:460a5a4248763f6f37ea225d19d5c205677d8d525f6a83357ca622ed541830c2",
                "sha256:5a22a9c84653debfbf198d02fe592c176ea548cccce47553f35f466e15cf2fd4",
                "sha256:7a5d3f26b89d688db27822343dfa25c599627bc92093e788956372285c6298ad",
                "sha256:9372b04a02080752d9e6f990179a4ab840227c6e2ce15b95e1278456664cf2ba",
                "sha256:a5dcbebee834eaddf3fa7366316b880ff4062e4bcc9787b78c7fbb4a26ff2dd1",
                "sha256:aee5bab92a176e7cd034e57f46e9df9a9862a71f8f37cad167c6fc74c65f5b4e",
                "sha256:c51f642898c0bacd335fc119da60baae0824f2cde95b0330b56c0553439f0673",
                "sha256:c68ea4d3ba1705da1e0d85da6684ac657912679a649e8868bd850d2c299cce13",
                "sha256:e23d0cc5299223dcc37885dae624f382297717e459ea24053709675a976a3e19"
            ],
            "version": "==5.1"
        },
        "six": {
            "hashes": [
                "sha256:3350809f0555b11f552448330d0b52d5f24c91a322ea4a15ef22629740f3761c",
                "sha256:d16a0141ec1a18405cd4ce8b4613101da75da0e9a7aec5bdd4fa804d0e0eba73"
            ],
            "version": "==1.12.0"
        },
        "toml": {
            "hashes": [
                "sha256:229f81c57791a41d65e399fc06bf0848bab550a9dfd5ed66df18ce5f05e73d5c",
                "sha256:235682dd292d5899d361a811df37e04a8828a5b1da3115886b73cf81ebc9100e"
            ],
            "version": "==0.10.0"
        },
        "typed-ast": {
            "hashes": [
                "sha256:035a54ede6ce1380599b2ce57844c6554666522e376bd111eb940fbc7c3dad23",
                "sha256:037c35f2741ce3a9ac0d55abfcd119133cbd821fffa4461397718287092d9d15",
                "sha256:049feae7e9f180b64efacbdc36b3af64a00393a47be22fa9cb6794e68d4e73d3",
                "sha256:19228f7940beafc1ba21a6e8e070e0b0bfd1457902a3a81709762b8b9039b88d",
                "sha256:2ea681e91e3550a30c2265d2916f40a5f5d89b59469a20f3bad7d07adee0f7a6",
                "sha256:3a6b0a78af298d82323660df5497bcea0f0a4a25a0b003afd0ce5af049bd1f60",
                "sha256:5385da8f3b801014504df0852bf83524599df890387a3c2b17b7caa3d78b1773",
                "sha256:606d8afa07eef77280c2bf84335e24390055b478392e1975f96286d99d0cb424",
                "sha256:69245b5b23bbf7fb242c9f8f08493e9ecd7711f063259aefffaeb90595d62287",
                "sha256:6f6d839ab09830d59b7fa8fb6917023d8cb5498ee1f1dbd82d37db78eb76bc99",
                "sha256:730888475f5ac0e37c1de4bd05eeb799fdb742697867f524dc8a4cd74bcecc23",
                "sha256:9819b5162ffc121b9e334923c685b0d0826154e41dfe70b2ede2ce29034c71d8",
                "sha256:9e60ef9426efab601dd9aa120e4ff560f4461cf8442e9c0a2b92548d52800699",
                "sha256:af5fbdde0690c7da68e841d7fc2632345d570768ea7406a9434446d7b33b0ee1",
                "sha256:b64efdbdf3bbb1377562c179f167f3bf301251411eb5ac77dec6b7d32bcda463",
                "sha256:bac5f444c118aeb456fac1b0b5d14c6a71ea2a42069b09c176f75e9bd4c186f6",
                "sha256:bda9068aafb73859491e13b99b682bd299c1b5fd50644d697533775828a28ee0",
                "sha256:d659517ca116e6750101a1326107d3479028c5191f0ecee3c7203c50f5b915b0",
                "sha256:eddd3fb1f3e0f82e5915a899285a39ee34ce18fd25d89582bc89fc9fb16cd2c6"
            ],
            "markers": "implementation_name == 'cpython'",
            "version": "==1.3.1"
        },
        "virtualenv": {
            "hashes": [
                "sha256:6aebaf4dd2568a0094225ebbca987859e369e3e5c22dc7d52e5406d504890417",
                "sha256:984d7e607b0a5d1329425dd8845bd971b957424b5ba664729fab51ab8c11bc39"
            ],
            "version": "==16.4.3"
        },
        "wrapt": {
            "hashes": [
                "sha256:4aea003270831cceb8a90ff27c4031da6ead7ec1886023b80ce0dfe0adf61533"
            ],
            "version": "==1.11.1"
        },
        "zipp": {
            "hashes": [
                "sha256:55ca87266c38af6658b84db8cfb7343cdb0bf275f93c7afaea0d8e7a209c7478",
                "sha256:682b3e1c62b7026afe24eadf6be579fb45fec54c07ea218bded8092af07a68c4"
            ],
            "version": "==0.3.3"
        }
    }
}<|MERGE_RESOLUTION|>--- conflicted
+++ resolved
@@ -18,17 +18,10 @@
     "default": {
         "aiodine": {
             "hashes": [
-<<<<<<< HEAD
-                "sha256:2fe2b775a0f1e082caeba43fd9abf353f74f557816de22d6f29fcbcc3adc3e3e",
-                "sha256:6913e70738221e09d43c5c188c32fcc73009522fe4edca117d1b1883f96dfc19"
-            ],
-            "version": "==1.1.1"
-=======
                 "sha256:017fa624eed80cc82c7bd161087691ebe2c41af8e3b6a24b562e6abcb376e75f",
                 "sha256:fe1158690f7909c9b82704af3802da2b776cf08e1a38051105fb1cecfc6c347b"
             ],
             "version": "==1.2.1"
->>>>>>> 42d29972
         },
         "aiofiles": {
             "hashes": [
