--- conflicted
+++ resolved
@@ -27,15 +27,11 @@
 app.add_asgi_middleware(HTTPSRedirectMiddleware)
 ```
 
-<<<<<<< HEAD
 ::: tip
 Extra keyword arguments passed to `.add_asgi_middleware()` are forwarded to the middleware class when it is instanciated.
 :::
 
-## Built-in ASGI middleware
-=======
 If you're interested in writing your own ASGI middleware, see our [Writing middleware] how-to guide.
->>>>>>> 6316cb43
 
 [writing middleware]: /how-to/middleware.md
 [http middleware]: /guides/http/middleware.md
