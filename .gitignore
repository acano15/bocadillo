--- conflicted
+++ resolved
@@ -9,9 +9,5 @@
 node_modules/
 # docs/.vuepress/dist
 .coverage
-<<<<<<< HEAD
-=======
-
 # Private debug scripts
->>>>>>> cc381e86
 _*.py