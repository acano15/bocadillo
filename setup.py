--- conflicted
+++ resolved
@@ -29,11 +29,7 @@
         "parse",
         "websockets>=6.0",
     ],
-<<<<<<< HEAD
-    extras_require={"templates": ["jinja2>=2.10"]},
-=======
-    extras_require={"files": ["aiofiles"]},
->>>>>>> 2ea93b6f
+    extras_require={"files": ["aiofiles"], "templates": ["jinja2>=2.10"]},
     url=DOCS,
     project_urls={
         "Source": GITHUB,
