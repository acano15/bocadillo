<<<<<<< HEAD
import os
import time
=======
>>>>>>> f4ade164
from contextlib import contextmanager
from multiprocessing import Value
from typing import Any

import requests


@contextmanager
def function_hooks(before_value: Any = True, after_value: Any = True):
    flags = {"before": False, "after": False}

    def before(req, res, params, value=before_value):
        nonlocal flags
        assert not flags["after"]
        flags["before"] = value

    def after(req, res, params, value=after_value):
        nonlocal flags
        assert flags["before"]
        flags["after"] = value

    yield before, after

    assert flags["before"] == before_value
    assert flags["after"] == after_value


@contextmanager
def async_function_hooks(expected_before=True, expected_after=True):
    flags = {"before": False, "after": False}

    async def before(req, res, params):
        nonlocal flags
        assert not flags["after"]
        flags["before"] = True

    async def after(req, res, params):
        nonlocal flags
        assert flags["before"]
        flags["after"] = True

    yield before, after

    assert flags["before"] is expected_before
    assert flags["after"] is expected_after


@contextmanager
def class_hooks():
    flags = {"before": False, "after": False}

    class SetFlag:
        def __init__(self, flag, value):
            self.flag = flag
            self.value = value

        def __call__(self, req, res, params):
            nonlocal flags
            flags[self.flag] = self.value

    yield SetFlag("before", True), SetFlag("after", True)

    assert flags["before"]
<<<<<<< HEAD
    assert flags["after"]


@contextmanager
def override_env(var: str, value: str):
    initial = os.environ.get(var, None)
    os.environ[var] = value
    try:
        yield
    finally:
        os.environ.pop(var)
        if initial is not None:
            os.environ[var] = initial


def stops_incrementing(
    counter: Value, response: requests.Response, tolerance: int = 15
) -> bool:
    # Check that a counter stops incrementing after the response is closed.

    # tolerance (int):
    # Maximum number of events the server is allowed to send after the
    # connection has been closed.

    def wait_for_events(expect_many=False):
        nonlocal counter
        num_before = counter.value
        time.sleep(0.1)
        num_after = counter.value
        if expect_many:
            assert num_after - num_before >= 5 * tolerance, (
                num_after,
                num_before,
                tolerance,
            )
        return num_after

    sent_before_closing = wait_for_events(expect_many=True)
    response.close()
    sent_after_closing = wait_for_events() - sent_before_closing
    assert sent_after_closing <= tolerance, (sent_after_closing, tolerance)
    return True
=======
    assert flags["after"]
>>>>>>> f4ade164
<|MERGE_RESOLUTION|>--- conflicted
+++ resolved
@@ -1,8 +1,4 @@
-<<<<<<< HEAD
-import os
 import time
-=======
->>>>>>> f4ade164
 from contextlib import contextmanager
 from multiprocessing import Value
 from typing import Any
@@ -66,20 +62,7 @@
     yield SetFlag("before", True), SetFlag("after", True)
 
     assert flags["before"]
-<<<<<<< HEAD
     assert flags["after"]
-
-
-@contextmanager
-def override_env(var: str, value: str):
-    initial = os.environ.get(var, None)
-    os.environ[var] = value
-    try:
-        yield
-    finally:
-        os.environ.pop(var)
-        if initial is not None:
-            os.environ[var] = initial
 
 
 def stops_incrementing(
@@ -108,7 +91,4 @@
     response.close()
     sent_after_closing = wait_for_events() - sent_before_closing
     assert sent_after_closing <= tolerance, (sent_after_closing, tolerance)
-    return True
-=======
-    assert flags["after"]
->>>>>>> f4ade164
+    return True