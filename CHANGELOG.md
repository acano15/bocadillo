--- conflicted
+++ resolved
@@ -14,7 +14,6 @@
 
 ## [Unreleased]
 
-<<<<<<< HEAD
 This release has **breaking API changes**. This is due to an overhaul of the view system which makes Bocadillo deal internally with class-based views only.
 
 ### Added
@@ -89,13 +88,6 @@
 ```
 
 - `await req.json()` now returns a `400 Bad Request` error response if the input JSON is malformed.
-=======
-## [v0.8.1] - 2018-12-27
-
-### Changed
-
-- `await req.json()` now returns a `400 Bad Request` error response if the input JSON is malformed, which allows to skip handling the `JSONDecodeError` manually.
->>>>>>> 35948ed5
 
 ### Removed
 
@@ -117,6 +109,12 @@
 async def foo(req, res):
     pass
 ```
+
+## [v0.8.1] - 2018-12-27
+
+### Changed
+
+- `await req.json()` now returns a `400 Bad Request` error response if the input JSON is malformed, which allows to skip handling the `JSONDecodeError` manually.
 
 ## [v0.8.0] - 2018-12-26
 
