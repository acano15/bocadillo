--- conflicted
+++ resolved
@@ -18,13 +18,8 @@
   },
   computed: {
     href() {
-<<<<<<< HEAD
-      return project.repoPage(this.to, { branch: this.branch });
-=======
-      return `https://github.com/bocadilloproject/bocadillo/master/blob/${
-        this.to
-      }`;
->>>>>>> a4c19592
+      const base = "https://github.com/bocadilloproject/bocadillo";
+      return `${base}/${this.branch}/blob/${this.to}`;
     }
   }
 };
