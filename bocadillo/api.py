--- conflicted
+++ resolved
@@ -12,12 +12,6 @@
 from uvicorn.main import get_logger, run
 from uvicorn.reloaders.statreload import StatReload
 
-<<<<<<< HEAD
-from bocadillo.compat import call_async
-from bocadillo.constants import DEFAULT_CORS_CONFIG
-from bocadillo.middleware import Dispatcher
-=======
->>>>>>> 8acde6e3
 from .app_types import ASGIApp, ASGIAppInstance, WSGIApp, Scope
 from .compat import call_async
 from .constants import DEFAULT_CORS_CONFIG
@@ -31,11 +25,7 @@
 from .redirection import Redirection
 from .request import Request
 from .response import Response
-<<<<<<< HEAD
-from .routing import RoutingMixin, WebSocketRouteMatch, RouteMatch
-=======
-from .routing import RoutingMixin, RouteMatch
->>>>>>> 8acde6e3
+from .routing import RoutingMixin, RouteMatch, WebSocketRouteMatch
 from .staticfiles import static
 from .templates import TemplatesMixin
 from .websockets import WebSocket
