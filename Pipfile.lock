{
    "_meta": {
        "hash": {
<<<<<<< HEAD
            "sha256": "d57005b865ad11f48dafd8bab4043c037512f773aa01365d92813bf43f97ce6f"
=======
            "sha256": "45a3852e04e64e90cce30f4772ecbe118cf85a7d9115faeb40ee009fef54d2c0"
>>>>>>> 2ea93b6f
        },
        "pipfile-spec": 6,
        "requires": {
            "python_version": "3.7"
        },
        "sources": [
            {
                "name": "pypi",
                "url": "https://pypi.org/simple",
                "verify_ssl": true
            }
        ]
    },
    "default": {
        "certifi": {
            "hashes": [
                "sha256:47f9c83ef4c0c621eaef743f133f09fa8a74a9b75f037e8624f83bd1b6626cb7",
                "sha256:993f830721089fef441cdfeb4b2c8c9df86f0c63239f06bd025a76a7daddb033"
            ],
            "version": "==2018.11.29"
        },
        "chardet": {
            "hashes": [
                "sha256:84ab92ed1c4d4f16916e05906b6b75a6c0fb5db821cc65e70cbd64a3e2a5eaae",
                "sha256:fc323ffcaeaed0e0a02bf4d117757b98aed530d9ed4531e3e15460124c106691"
            ],
            "version": "==3.0.4"
        },
        "click": {
            "hashes": [
                "sha256:2335065e6395b9e67ca716de5f7526736bfa6ceead690adf616d925bdc622b13",
                "sha256:5b94b49521f6456670fdb30cd82a4eca9412788a93fa6dd6df72c94d5a8ff2d7"
            ],
            "version": "==7.0"
        },
        "h11": {
            "hashes": [
                "sha256:acca6a44cb52a32ab442b1779adf0875c443c689e9e028f8d831a3769f9c5208",
                "sha256:f2b1ca39bfed357d1f19ac732913d5f9faa54a5062eca7d2ec3a916cfb7ae4c7"
            ],
            "version": "==0.8.1"
        },
        "httptools": {
            "hashes": [
                "sha256:04c7703bbef0e8ca28b09811547352b8c7c20549eab70dc24e536bb24fd2b7c5"
            ],
            "version": "==0.0.11"
        },
        "idna": {
            "hashes": [
                "sha256:c357b3f628cf53ae2c4c05627ecc484553142ca23264e593d327bcde5e9c3407",
                "sha256:ea8b7f6188e6fa117537c3df7da9fc686d485087abf6ac197f9c46432f7e4a3c"
            ],
            "version": "==2.8"
        },
        "parse": {
            "hashes": [
                "sha256:870dd675c1ee8951db3e29b81ebe44fd131e3eb8c03a79483a58ea574f3145c2"
            ],
            "index": "pypi",
            "version": "==1.11.1"
        },
        "requests": {
            "hashes": [
                "sha256:502a824f31acdacb3a35b6690b5fbf0bc41d63a24a45c4004352b0242707598e",
                "sha256:7bf2a778576d825600030a110f3c0e3e8edc51dfaafe1c146e39a2027784957b"
            ],
            "index": "pypi",
            "version": "==2.21.0"
        },
        "starlette": {
            "hashes": [
                "sha256:abaf46f62be0540b2e851bf14aed088bf1c4b2cb25b87421743a64b71a08a5af"
            ],
            "index": "pypi",
            "version": "==0.10.3"
        },
        "urllib3": {
            "hashes": [
                "sha256:61bf29cada3fc2fbefad4fdf059ea4bd1b4a86d2b6d15e1c7c0b582b9752fe39",
                "sha256:de9529817c93f27c8ccbfead6985011db27bd0ddfcdb2d86f3f663385c6a9c22"
            ],
            "version": "==1.24.1"
        },
        "uvicorn": {
            "hashes": [
                "sha256:f9c15827ec2b9846425c30c1962e73d80d750eda70ac2dfa3a7340c7c10df9c3"
            ],
            "index": "pypi",
            "version": "==0.4.4"
        },
        "uvloop": {
            "hashes": [
                "sha256:198fe0c196056930ec6c4a0a878e531a66d15467ca7c74a875aa90271f0c6e3f",
                "sha256:1c175f47d34b84e33c0e312f4987c927ea004afc3a5f05d2f0f610d71d0e4c89",
                "sha256:1c47f197be8f0a3c651dd20be1e1bd43268186246f246d4e86c91e95a89e4865",
                "sha256:3fd4943570d20e8cd4d9f0a3190ebd5cf040e5610b685e05c878128a11f7ad14",
                "sha256:435e232869923fd2248e4ca0ad73e24a5b4debf40bed9dcde133cfe1bef98a7a",
                "sha256:9cfdb966ae804c46b96c92207dfd2174935ffc70e706e42e1c94c60d16dbe860",
                "sha256:a585781443eeb2edb858f8c08c503aac237a5f1bebf0c84ea8340cc337afa408",
                "sha256:b296493e033846e46488a6aa227a75c790091f5ee5456ec637bb0badad1e8851",
                "sha256:c684047c6cf6d697ba37872fb1b4489012ea91f3f802c8fbb9c367c4902e88dc",
                "sha256:da5a59d8812188b57b5783c7fb78891d14dd1050b6259680e0dbd4253d7d0f64"
            ],
            "version": "==0.12.1"
        },
        "websockets": {
            "hashes": [
                "sha256:04b42a1b57096ffa5627d6a78ea1ff7fad3bc2c0331ffc17bc32a4024da7fea0",
                "sha256:08e3c3e0535befa4f0c4443824496c03ecc25062debbcf895874f8a0b4c97c9f",
                "sha256:10d89d4326045bf5e15e83e9867c85d686b612822e4d8f149cf4840aab5f46e0",
                "sha256:232fac8a1978fc1dead4b1c2fa27c7756750fb393eb4ac52f6bc87ba7242b2fa",
                "sha256:4bf4c8097440eff22bc78ec76fe2a865a6e658b6977a504679aaf08f02c121da",
                "sha256:51642ea3a00772d1e48fb0c492f0d3ae3b6474f34d20eca005a83f8c9c06c561",
                "sha256:55d86102282a636e195dad68aaaf85b81d0bef449d7e2ef2ff79ac450bb25d53",
                "sha256:564d2675682bd497b59907d2205031acbf7d3fadf8c763b689b9ede20300b215",
                "sha256:5d13bf5197a92149dc0badcc2b699267ff65a867029f465accfca8abab95f412",
                "sha256:5eda665f6789edb9b57b57a159b9c55482cbe5b046d7db458948370554b16439",
                "sha256:5edb2524d4032be4564c65dc4f9d01e79fe8fad5f966e5b552f4e5164fef0885",
                "sha256:79691794288bc51e2a3b8de2bc0272ca8355d0b8503077ea57c0716e840ebaef",
                "sha256:7fcc8681e9981b9b511cdee7c580d5b005f3bb86b65bde2188e04a29f1d63317",
                "sha256:8e447e05ec88b1b408a4c9cde85aa6f4b04f06aa874b9f0b8e8319faf51b1fee",
                "sha256:90ea6b3e7787620bb295a4ae050d2811c807d65b1486749414f78cfd6fb61489",
                "sha256:9e13239952694b8b831088431d15f771beace10edfcf9ef230cefea14f18508f",
                "sha256:d40f081187f7b54d7a99d8a5c782eaa4edc335a057aa54c85059272ed826dc09",
                "sha256:e1df1a58ed2468c7b7ce9a2f9752a32ad08eac2bcd56318625c3647c2cd2da6f",
                "sha256:e98d0cec437097f09c7834a11c69d79fe6241729b23f656cfc227e93294fc242",
                "sha256:f8d59627702d2ff27cb495ca1abdea8bd8d581de425c56e93bff6517134e0a9b",
                "sha256:fc30cdf2e949a2225b012a7911d1d031df3d23e99b7eda7dfc982dc4a860dae9"
            ],
            "index": "pypi",
            "version": "==7.0"
        },
        "whitenoise": {
            "hashes": [
                "sha256:118ab3e5f815d380171b100b05b76de2a07612f422368a201a9ffdeefb2251c1",
                "sha256:42133ddd5229eeb6a0c9899496bdbe56c292394bf8666da77deeb27454c0456a"
            ],
            "index": "pypi",
            "version": "==4.1.2"
        }
    },
    "develop": {
        "aiofiles": {
            "hashes": [
                "sha256:021ea0ba314a86027c166ecc4b4c07f2d40fc0f4b3a950d1868a0f2571c2bbee",
                "sha256:1e644c2573f953664368de28d2aa4c89dfd64550429d0c27c4680ccd3aa4985d"
            ],
            "index": "pypi",
            "version": "==0.4.0"
        },
        "aspy.yaml": {
            "hashes": [
                "sha256:19dd2ee74f96b72a3096d78be1a872914c70982299cda137725478954870a896",
                "sha256:5eaaacd0886e8b581f0e4ff383fb6504720bb2b3c7be17307724246261a41adf"
            ],
            "version": "==1.1.2"
        },
        "astroid": {
            "hashes": [
                "sha256:7f5a9f32ba7acd09c3c437946a9fc779494fc4dc6110958fe440dda30ffa4db0",
                "sha256:dd357d91d582bc775ad635ac6c35e0a5d305678650df23bd6b20138429b9765d"
            ],
            "version": "==2.2.0.dev0"
        },
        "atomicwrites": {
            "hashes": [
                "sha256:03472c30eb2c5d1ba9227e4c2ca66ab8287fbfbbda3888aa93dc2e28fc6811b4",
                "sha256:75a9445bac02d8d058d5e1fe689654ba5a6556a1dfd8ce6ec55a0ed79866cfa6"
            ],
            "version": "==1.3.0"
        },
        "attrs": {
            "hashes": [
                "sha256:10cbf6e27dbce8c30807caf056c8eb50917e0eaafe86347671b57254006c3e69",
                "sha256:ca4be454458f9dec299268d472aaa5a11f67a4ff70093396e1ceae9c76cf4bbb"
            ],
            "version": "==18.2.0"
        },
        "bocadillo": {
            "editable": true,
            "extras": [
                "templates"
            ],
            "path": "."
        },
        "bumpversion": {
            "hashes": [
                "sha256:6744c873dd7aafc24453d8b6a1a0d6d109faf63cd0cd19cb78fd46e74932c77e",
                "sha256:6753d9ff3552013e2130f7bc03c1007e24473b4835952679653fb132367bdd57"
            ],
            "index": "pypi",
            "version": "==0.5.3"
        },
        "certifi": {
            "hashes": [
                "sha256:47f9c83ef4c0c621eaef743f133f09fa8a74a9b75f037e8624f83bd1b6626cb7",
                "sha256:993f830721089fef441cdfeb4b2c8c9df86f0c63239f06bd025a76a7daddb033"
            ],
            "version": "==2018.11.29"
        },
        "cfgv": {
            "hashes": [
                "sha256:39d9055c47e3932908fe25abd5807e21dc002630db01c7a5f05738d027e2b706",
                "sha256:41d22dd864c474f919ecb88900000d2410d640315f75bdb79b3abf9347089641"
            ],
            "version": "==1.4.0"
        },
        "chardet": {
            "hashes": [
                "sha256:84ab92ed1c4d4f16916e05906b6b75a6c0fb5db821cc65e70cbd64a3e2a5eaae",
                "sha256:fc323ffcaeaed0e0a02bf4d117757b98aed530d9ed4531e3e15460124c106691"
            ],
            "version": "==3.0.4"
        },
        "click": {
            "hashes": [
                "sha256:2335065e6395b9e67ca716de5f7526736bfa6ceead690adf616d925bdc622b13",
                "sha256:5b94b49521f6456670fdb30cd82a4eca9412788a93fa6dd6df72c94d5a8ff2d7"
            ],
            "version": "==7.0"
        },
        "coverage": {
            "hashes": [
                "sha256:029c69deaeeeae1b15bc6c59f0ffa28aa8473721c614a23f2c2976dec245cd12",
                "sha256:02abbbebc6e9d5abe13cd28b5e963dedb6ffb51c146c916d17b18f141acd9947",
                "sha256:1bbfe5b82a3921d285e999c6d256c1e16b31c554c29da62d326f86c173d30337",
                "sha256:210c02f923df33a8d0e461c86fdcbbb17228ff4f6d92609fc06370a98d283c2d",
                "sha256:2d0807ba935f540d20b49d5bf1c0237b90ce81e133402feda906e540003f2f7a",
                "sha256:35d7a013874a7c927ce997350d314144ffc5465faf787bb4e46e6c4f381ef562",
                "sha256:3636f9d0dcb01aed4180ef2e57a4e34bb4cac3ecd203c2a23db8526d86ab2fb4",
                "sha256:42f4be770af2455a75e4640f033a82c62f3fb0d7a074123266e143269d7010ef",
                "sha256:48440b25ba6cda72d4c638f3a9efa827b5b87b489c96ab5f4ff597d976413156",
                "sha256:4dac8dfd1acf6a3ac657475dfdc66c621f291b1b7422a939cc33c13ac5356473",
                "sha256:4e8474771c69c2991d5eab65764289a7dd450bbea050bc0ebb42b678d8222b42",
                "sha256:551f10ddfeff56a1325e5a34eff304c5892aa981fd810babb98bfee77ee2fb17",
                "sha256:5b104982f1809c1577912519eb249f17d9d7e66304ad026666cb60a5ef73309c",
                "sha256:5c62aef73dfc87bfcca32cee149a1a7a602bc74bac72223236b0023543511c88",
                "sha256:633151f8d1ad9467b9f7e90854a7f46ed8f2919e8bc7d98d737833e8938fc081",
                "sha256:772207b9e2d5bf3f9d283b88915723e4e92d9a62c83f44ec92b9bd0cd685541b",
                "sha256:7d5e02f647cd727afc2659ec14d4d1cc0508c47e6cfb07aea33d7aa9ca94d288",
                "sha256:a9798a4111abb0f94584000ba2a2c74841f2cfe5f9254709756367aabbae0541",
                "sha256:b38ea741ab9e35bfa7015c93c93bbd6a1623428f97a67083fc8ebd366238b91f",
                "sha256:b6a5478c904236543c0347db8a05fac6fc0bd574c870e7970faa88e1d9890044",
                "sha256:c6248bfc1de36a3844685a2e10ba17c18119ba6252547f921062a323fb31bff1",
                "sha256:c705ab445936457359b1424ef25ccc0098b0491b26064677c39f1d14a539f056",
                "sha256:d95a363d663ceee647291131dbd213af258df24f41350246842481ec3709bd33",
                "sha256:e27265eb80cdc5dab55a40ef6f890e04ecc618649ad3da5265f128b141f93f78",
                "sha256:ebc276c9cb5d917bd2ae959f84ffc279acafa9c9b50b0fa436ebb70bbe2166ea",
                "sha256:f4d229866d030863d0fe3bf297d6d11e6133ca15bbb41ed2534a8b9a3d6bd061",
                "sha256:f95675bd88b51474d4fe5165f3266f419ce754ffadfb97f10323931fa9ac95e5",
                "sha256:f95bc54fb6d61b9f9ff09c4ae8ff6a3f5edc937cda3ca36fc937302a7c152bf1",
                "sha256:fd0f6be53de40683584e5331c341e65a679dbe5ec489a0697cec7c2ef1a48cda"
            ],
            "version": "==5.0a4"
        },
        "h11": {
            "hashes": [
                "sha256:acca6a44cb52a32ab442b1779adf0875c443c689e9e028f8d831a3769f9c5208",
                "sha256:f2b1ca39bfed357d1f19ac732913d5f9faa54a5062eca7d2ec3a916cfb7ae4c7"
            ],
            "version": "==0.8.1"
        },
        "httptools": {
            "hashes": [
                "sha256:04c7703bbef0e8ca28b09811547352b8c7c20549eab70dc24e536bb24fd2b7c5"
            ],
            "version": "==0.0.11"
        },
        "identify": {
            "hashes": [
                "sha256:04470dbd28741b47d889b77e4dea7a86105c9a338dca987a74ded7bc29f0c45b",
                "sha256:d3ddec4436e043c3398392b4ba8936b4ab52fa262284e767eb6c351d9b3ab5b7"
            ],
            "version": "==1.2.2"
        },
        "idna": {
            "hashes": [
                "sha256:c357b3f628cf53ae2c4c05627ecc484553142ca23264e593d327bcde5e9c3407",
                "sha256:ea8b7f6188e6fa117537c3df7da9fc686d485087abf6ac197f9c46432f7e4a3c"
            ],
            "version": "==2.8"
        },
        "importlib-metadata": {
            "hashes": [
                "sha256:a17ce1a8c7bff1e8674cb12c992375d8d0800c9190177ecf0ad93e0097224095",
                "sha256:b50191ead8c70adfa12495fba19ce6d75f2e0275c14c5a7beb653d6799b512bd"
            ],
            "version": "==0.8"
        },
        "isort": {
            "hashes": [
                "sha256:1153601da39a25b14ddc54955dbbacbb6b2d19135386699e2ad58517953b34af",
                "sha256:b9c40e9750f3d77e6e4d441d8b0266cf555e7cdabdcff33c4fd06366ca761ef8",
                "sha256:ec9ef8f4a9bc6f71eec99e1806bfa2de401650d996c59330782b89a5555c1497"
            ],
            "version": "==4.3.4"
        },
        "jinja2": {
            "hashes": [
                "sha256:74c935a1b8bb9a3947c50a54766a969d4846290e1e788ea44c1392163723c3bd",
                "sha256:f84be1bb0040caca4cea721fcbbbbd61f9be9464ca236387158b0feea01914a4"
            ],
            "version": "==2.10"
        },
        "lazy-object-proxy": {
            "hashes": [
                "sha256:0ce34342b419bd8f018e6666bfef729aec3edf62345a53b537a4dcc115746a33",
                "sha256:1b668120716eb7ee21d8a38815e5eb3bb8211117d9a90b0f8e21722c0758cc39",
                "sha256:209615b0fe4624d79e50220ce3310ca1a9445fd8e6d3572a896e7f9146bbf019",
                "sha256:27bf62cb2b1a2068d443ff7097ee33393f8483b570b475db8ebf7e1cba64f088",
                "sha256:27ea6fd1c02dcc78172a82fc37fcc0992a94e4cecf53cb6d73f11749825bd98b",
                "sha256:2c1b21b44ac9beb0fc848d3993924147ba45c4ebc24be19825e57aabbe74a99e",
                "sha256:2df72ab12046a3496a92476020a1a0abf78b2a7db9ff4dc2036b8dd980203ae6",
                "sha256:320ffd3de9699d3892048baee45ebfbbf9388a7d65d832d7e580243ade426d2b",
                "sha256:50e3b9a464d5d08cc5227413db0d1c4707b6172e4d4d915c1c70e4de0bbff1f5",
                "sha256:5276db7ff62bb7b52f77f1f51ed58850e315154249aceb42e7f4c611f0f847ff",
                "sha256:61a6cf00dcb1a7f0c773ed4acc509cb636af2d6337a08f362413c76b2b47a8dd",
                "sha256:6ae6c4cb59f199d8827c5a07546b2ab7e85d262acaccaacd49b62f53f7c456f7",
                "sha256:7661d401d60d8bf15bb5da39e4dd72f5d764c5aff5a86ef52a042506e3e970ff",
                "sha256:7bd527f36a605c914efca5d3d014170b2cb184723e423d26b1fb2fd9108e264d",
                "sha256:7cb54db3535c8686ea12e9535eb087d32421184eacc6939ef15ef50f83a5e7e2",
                "sha256:7f3a2d740291f7f2c111d86a1c4851b70fb000a6c8883a59660d95ad57b9df35",
                "sha256:81304b7d8e9c824d058087dcb89144842c8e0dea6d281c031f59f0acf66963d4",
                "sha256:933947e8b4fbe617a51528b09851685138b49d511af0b6c0da2539115d6d4514",
                "sha256:94223d7f060301b3a8c09c9b3bc3294b56b2188e7d8179c762a1cda72c979252",
                "sha256:ab3ca49afcb47058393b0122428358d2fbe0408cf99f1b58b295cfeb4ed39109",
                "sha256:bd6292f565ca46dee4e737ebcc20742e3b5be2b01556dafe169f6c65d088875f",
                "sha256:cb924aa3e4a3fb644d0c463cad5bc2572649a6a3f68a7f8e4fbe44aaa6d77e4c",
                "sha256:d0fc7a286feac9077ec52a927fc9fe8fe2fabab95426722be4c953c9a8bede92",
                "sha256:ddc34786490a6e4ec0a855d401034cbd1242ef186c20d79d2166d6a4bd449577",
                "sha256:e34b155e36fa9da7e1b7c738ed7767fc9491a62ec6af70fe9da4a057759edc2d",
                "sha256:e5b9e8f6bda48460b7b143c3821b21b452cb3a835e6bbd5dd33aa0c8d3f5137d",
                "sha256:e81ebf6c5ee9684be8f2c87563880f93eedd56dd2b6146d8a725b50b7e5adb0f",
                "sha256:eb91be369f945f10d3a49f5f9be8b3d0b93a4c2be8f8a5b83b0571b8123e0a7a",
                "sha256:f460d1ceb0e4a5dcb2a652db0904224f367c9b3c1470d5a7683c0480e582468b"
            ],
            "version": "==1.3.1"
        },
        "livereload": {
            "hashes": [
                "sha256:29cadfabcedd12eed792e0131991235b9d4764d4474bed75cf525f57109ec0a2",
                "sha256:e632a6cd1d349155c1d7f13a65be873b38f43ef02961804a1bba8d817fa649a7"
            ],
            "version": "==2.6.0"
        },
        "markdown": {
            "hashes": [
                "sha256:c00429bd503a47ec88d5e30a751e147dcb4c6889663cd3e2ba0afe858e009baa",
                "sha256:d02e0f9b04c500cde6637c11ad7c72671f359b87b9fe924b2383649d8841db7c"
            ],
            "version": "==3.0.1"
        },
        "markupsafe": {
            "hashes": [
                "sha256:048ef924c1623740e70204aa7143ec592504045ae4429b59c30054cb31e3c432",
                "sha256:130f844e7f5bdd8e9f3f42e7102ef1d49b2e6fdf0d7526df3f87281a532d8c8b",
                "sha256:19f637c2ac5ae9da8bfd98cef74d64b7e1bb8a63038a3505cd182c3fac5eb4d9",
                "sha256:1b8a7a87ad1b92bd887568ce54b23565f3fd7018c4180136e1cf412b405a47af",
                "sha256:1c25694ca680b6919de53a4bb3bdd0602beafc63ff001fea2f2fc16ec3a11834",
                "sha256:1f19ef5d3908110e1e891deefb5586aae1b49a7440db952454b4e281b41620cd",
                "sha256:1fa6058938190ebe8290e5cae6c351e14e7bb44505c4a7624555ce57fbbeba0d",
                "sha256:31cbb1359e8c25f9f48e156e59e2eaad51cd5242c05ed18a8de6dbe85184e4b7",
                "sha256:3e835d8841ae7863f64e40e19477f7eb398674da6a47f09871673742531e6f4b",
                "sha256:4e97332c9ce444b0c2c38dd22ddc61c743eb208d916e4265a2a3b575bdccb1d3",
                "sha256:525396ee324ee2da82919f2ee9c9e73b012f23e7640131dd1b53a90206a0f09c",
                "sha256:52b07fbc32032c21ad4ab060fec137b76eb804c4b9a1c7c7dc562549306afad2",
                "sha256:52ccb45e77a1085ec5461cde794e1aa037df79f473cbc69b974e73940655c8d7",
                "sha256:5c3fbebd7de20ce93103cb3183b47671f2885307df4a17a0ad56a1dd51273d36",
                "sha256:5e5851969aea17660e55f6a3be00037a25b96a9b44d2083651812c99d53b14d1",
                "sha256:5edfa27b2d3eefa2210fb2f5d539fbed81722b49f083b2c6566455eb7422fd7e",
                "sha256:7d263e5770efddf465a9e31b78362d84d015cc894ca2c131901a4445eaa61ee1",
                "sha256:83381342bfc22b3c8c06f2dd93a505413888694302de25add756254beee8449c",
                "sha256:857eebb2c1dc60e4219ec8e98dfa19553dae33608237e107db9c6078b1167856",
                "sha256:98e439297f78fca3a6169fd330fbe88d78b3bb72f967ad9961bcac0d7fdd1550",
                "sha256:bf54103892a83c64db58125b3f2a43df6d2cb2d28889f14c78519394feb41492",
                "sha256:d9ac82be533394d341b41d78aca7ed0e0f4ba5a2231602e2f05aa87f25c51672",
                "sha256:e982fe07ede9fada6ff6705af70514a52beb1b2c3d25d4e873e82114cf3c5401",
                "sha256:edce2ea7f3dfc981c4ddc97add8a61381d9642dc3273737e756517cc03e84dd6",
                "sha256:efdc45ef1afc238db84cb4963aa689c0408912a0239b0721cb172b4016eb31d6",
                "sha256:f137c02498f8b935892d5c0172560d7ab54bc45039de8805075e19079c639a9c",
                "sha256:f82e347a72f955b7017a39708a3667f106e6ad4d10b25f237396a7115d8ed5fd",
                "sha256:fb7c206e01ad85ce57feeaaa0bf784b97fa3cad0d4a5737bc5295785f5c613a1"
            ],
            "version": "==1.1.0"
        },
        "mccabe": {
            "hashes": [
                "sha256:ab8a6258860da4b6677da4bd2fe5dc2c659cff31b3ee4f7f5d64e79735b80d42",
                "sha256:dd8d182285a0fe56bace7f45b5e7d1a6ebcbf524e8f3bd87eb0f125271b8831f"
            ],
            "version": "==0.6.1"
        },
        "mkdocs": {
            "hashes": [
                "sha256:17d34329aad75d5de604b9ed4e31df3a4d235afefdc46ce7b1964fddb2e1e939",
                "sha256:8cc8b38325456b9e942c981a209eaeb1e9f3f77b493ad755bfef889b9c8d356a"
            ],
            "version": "==1.0.4"
        },
        "more-itertools": {
            "hashes": [
                "sha256:0125e8f60e9e031347105eb1682cef932f5e97d7b9a1a28d9bf00c22a5daef40",
                "sha256:590044e3942351a1bdb1de960b739ff4ce277960f2425ad4509446dbace8d9d1"
            ],
            "markers": "python_version > '2.7'",
            "version": "==6.0.0"
        },
        "mypy": {
            "hashes": [
                "sha256:308c274eb8482fbf16006f549137ddc0d69e5a589465e37b99c4564414363ca7",
                "sha256:e80fd6af34614a0e898a57f14296d0dacb584648f0339c2e000ddbf0f4cc2f8d"
            ],
            "index": "pypi",
            "version": "==0.670"
        },
        "mypy-extensions": {
            "hashes": [
                "sha256:37e0e956f41369209a3d5f34580150bcacfabaa57b33a15c0b25f4b5725e0812",
                "sha256:b16cabe759f55e3409a7d231ebd2841378fb0c27a5d1994719e340e4f429ac3e"
            ],
            "version": "==0.4.1"
        },
        "nodeenv": {
            "hashes": [
                "sha256:ad8259494cf1c9034539f6cced78a1da4840a4b157e23640bc4a0c0546b0cb7a"
            ],
            "version": "==1.3.3"
        },
        "parse": {
            "hashes": [
                "sha256:870dd675c1ee8951db3e29b81ebe44fd131e3eb8c03a79483a58ea574f3145c2"
            ],
            "index": "pypi",
            "version": "==1.11.1"
        },
        "pluggy": {
            "hashes": [
                "sha256:8ddc32f03971bfdf900a81961a48ccf2fb677cf7715108f85295c67405798616",
                "sha256:980710797ff6a041e9a73a5787804f848996ecaa6f8a1b1e08224a5894f2074a"
            ],
            "version": "==0.8.1"
        },
        "pre-commit": {
            "hashes": [
                "sha256:40bc3f3a56402d73c54db2dc855fccfb2e7b1b8136da29c61470c1d999614060",
                "sha256:dfca349528e1b1272bc35511e4375d8bb01d4b0dec5eb632e0cf2d7e7458fecc"
            ],
            "index": "pypi",
            "version": "==1.14.3"
        },
        "py": {
            "hashes": [
                "sha256:bf92637198836372b520efcba9e020c330123be8ce527e535d185ed4b6f45694",
                "sha256:e76826342cefe3c3d5f7e8ee4316b80d1dd8a300781612ddbc765c17ba25a6c6"
            ],
            "version": "==1.7.0"
        },
        "pydoc-markdown": {
            "hashes": [
                "sha256:f1511ad5a6ca33a52dd2010651d18e9debb57bcf36ab87eca560dd15a753ce1f"
            ],
            "index": "pypi",
            "version": "==2.0.5"
        },
        "pylint": {
            "hashes": [
                "sha256:238df538ea18c9004981202e5bbbd56c47039fe8230c45d3b1f255d97181b716",
                "sha256:3c031c10a276587ba5e73b3189c33749973d66473f77ecb53715e27cd2650348"
            ],
            "index": "pypi",
            "version": "==2.3.0.dev1"
        },
        "pytest": {
            "hashes": [
                "sha256:80cfd9c8b9e93f419abcc0400e9f595974a98e44b6863a77d3e1039961bfc9c4",
                "sha256:c2396a15726218a2dfef480861c4ba37bd3952ebaaa5b0fede3fc23fddcd7f8c"
            ],
            "index": "pypi",
            "version": "==4.2.1"
        },
        "pytest-asyncio": {
            "hashes": [
                "sha256:9fac5100fd716cbecf6ef89233e8590a4ad61d729d1732e0a96b84182df1daaf",
                "sha256:d734718e25cfc32d2bf78d346e99d33724deeba774cc4afdf491530c6184b63b"
            ],
            "index": "pypi",
            "version": "==0.10.0"
        },
        "pytest-cov": {
            "hashes": [
                "sha256:0ab664b25c6aa9716cbf203b17ddb301932383046082c081b9848a0edf5add33",
                "sha256:230ef817450ab0699c6cc3c9c8f7a829c34674456f2ed8df1fe1d39780f7c87f"
            ],
            "index": "pypi",
            "version": "==2.6.1"
        },
        "pyyaml": {
            "hashes": [
                "sha256:254bf6fda2b7c651837acb2c718e213df29d531eebf00edb54743d10bcb694eb",
                "sha256:3108529b78577327d15eec243f0ff348a0640b0c3478d67ad7f5648f93bac3e2",
                "sha256:3c17fb92c8ba2f525e4b5f7941d850e7a48c3a59b32d331e2502a3cdc6648e76",
                "sha256:8d6d96001aa7f0a6a4a95e8143225b5d06e41b1131044913fecb8f85a125714b",
                "sha256:c8a88edd93ee29ede719080b2be6cb2333dfee1dccba213b422a9c8e97f2967b"
            ],
            "version": "==4.2b4"
        },
        "requests": {
            "hashes": [
                "sha256:502a824f31acdacb3a35b6690b5fbf0bc41d63a24a45c4004352b0242707598e",
                "sha256:7bf2a778576d825600030a110f3c0e3e8edc51dfaafe1c146e39a2027784957b"
            ],
            "index": "pypi",
            "version": "==2.21.0"
        },
        "six": {
            "hashes": [
                "sha256:3350809f0555b11f552448330d0b52d5f24c91a322ea4a15ef22629740f3761c",
                "sha256:d16a0141ec1a18405cd4ce8b4613101da75da0e9a7aec5bdd4fa804d0e0eba73"
            ],
            "version": "==1.12.0"
        },
        "starlette": {
            "hashes": [
                "sha256:abaf46f62be0540b2e851bf14aed088bf1c4b2cb25b87421743a64b71a08a5af"
            ],
            "index": "pypi",
            "version": "==0.10.3"
        },
        "toml": {
            "hashes": [
                "sha256:229f81c57791a41d65e399fc06bf0848bab550a9dfd5ed66df18ce5f05e73d5c",
                "sha256:235682dd292d5899d361a811df37e04a8828a5b1da3115886b73cf81ebc9100e"
            ],
            "version": "==0.10.0"
        },
        "tornado": {
            "hashes": [
                "sha256:d3b719a0cb7094e2b1ca94b31f4b601639fa7ad01a548a1a2ccdd6cbdfd56671"
            ],
            "version": "==6.0b1"
        },
        "typed-ast": {
            "hashes": [
                "sha256:035a54ede6ce1380599b2ce57844c6554666522e376bd111eb940fbc7c3dad23",
                "sha256:037c35f2741ce3a9ac0d55abfcd119133cbd821fffa4461397718287092d9d15",
                "sha256:049feae7e9f180b64efacbdc36b3af64a00393a47be22fa9cb6794e68d4e73d3",
                "sha256:19228f7940beafc1ba21a6e8e070e0b0bfd1457902a3a81709762b8b9039b88d",
                "sha256:2ea681e91e3550a30c2265d2916f40a5f5d89b59469a20f3bad7d07adee0f7a6",
                "sha256:3a6b0a78af298d82323660df5497bcea0f0a4a25a0b003afd0ce5af049bd1f60",
                "sha256:5385da8f3b801014504df0852bf83524599df890387a3c2b17b7caa3d78b1773",
                "sha256:606d8afa07eef77280c2bf84335e24390055b478392e1975f96286d99d0cb424",
                "sha256:69245b5b23bbf7fb242c9f8f08493e9ecd7711f063259aefffaeb90595d62287",
                "sha256:6f6d839ab09830d59b7fa8fb6917023d8cb5498ee1f1dbd82d37db78eb76bc99",
                "sha256:730888475f5ac0e37c1de4bd05eeb799fdb742697867f524dc8a4cd74bcecc23",
                "sha256:9819b5162ffc121b9e334923c685b0d0826154e41dfe70b2ede2ce29034c71d8",
                "sha256:9e60ef9426efab601dd9aa120e4ff560f4461cf8442e9c0a2b92548d52800699",
                "sha256:af5fbdde0690c7da68e841d7fc2632345d570768ea7406a9434446d7b33b0ee1",
                "sha256:b64efdbdf3bbb1377562c179f167f3bf301251411eb5ac77dec6b7d32bcda463",
                "sha256:bac5f444c118aeb456fac1b0b5d14c6a71ea2a42069b09c176f75e9bd4c186f6",
                "sha256:bda9068aafb73859491e13b99b682bd299c1b5fd50644d697533775828a28ee0",
                "sha256:d659517ca116e6750101a1326107d3479028c5191f0ecee3c7203c50f5b915b0",
                "sha256:eddd3fb1f3e0f82e5915a899285a39ee34ce18fd25d89582bc89fc9fb16cd2c6"
            ],
            "version": "==1.3.1"
        },
        "urllib3": {
            "hashes": [
                "sha256:61bf29cada3fc2fbefad4fdf059ea4bd1b4a86d2b6d15e1c7c0b582b9752fe39",
                "sha256:de9529817c93f27c8ccbfead6985011db27bd0ddfcdb2d86f3f663385c6a9c22"
            ],
            "version": "==1.24.1"
        },
        "uvicorn": {
            "hashes": [
                "sha256:f9c15827ec2b9846425c30c1962e73d80d750eda70ac2dfa3a7340c7c10df9c3"
            ],
            "index": "pypi",
            "version": "==0.4.4"
        },
        "uvloop": {
            "hashes": [
                "sha256:198fe0c196056930ec6c4a0a878e531a66d15467ca7c74a875aa90271f0c6e3f",
                "sha256:1c175f47d34b84e33c0e312f4987c927ea004afc3a5f05d2f0f610d71d0e4c89",
                "sha256:1c47f197be8f0a3c651dd20be1e1bd43268186246f246d4e86c91e95a89e4865",
                "sha256:3fd4943570d20e8cd4d9f0a3190ebd5cf040e5610b685e05c878128a11f7ad14",
                "sha256:435e232869923fd2248e4ca0ad73e24a5b4debf40bed9dcde133cfe1bef98a7a",
                "sha256:9cfdb966ae804c46b96c92207dfd2174935ffc70e706e42e1c94c60d16dbe860",
                "sha256:a585781443eeb2edb858f8c08c503aac237a5f1bebf0c84ea8340cc337afa408",
                "sha256:b296493e033846e46488a6aa227a75c790091f5ee5456ec637bb0badad1e8851",
                "sha256:c684047c6cf6d697ba37872fb1b4489012ea91f3f802c8fbb9c367c4902e88dc",
                "sha256:da5a59d8812188b57b5783c7fb78891d14dd1050b6259680e0dbd4253d7d0f64"
            ],
            "version": "==0.12.1"
        },
        "virtualenv": {
            "hashes": [
                "sha256:8b9abfc51c38b70f61634bf265e5beacf6fae11fc25d355d1871f49b8e45f0db",
                "sha256:cceab52aa7d4df1e1871a70236eb2b89fcfe29b6b43510d9738689787c513261"
            ],
            "version": "==16.4.0"
        },
        "websockets": {
            "hashes": [
                "sha256:04b42a1b57096ffa5627d6a78ea1ff7fad3bc2c0331ffc17bc32a4024da7fea0",
                "sha256:08e3c3e0535befa4f0c4443824496c03ecc25062debbcf895874f8a0b4c97c9f",
                "sha256:10d89d4326045bf5e15e83e9867c85d686b612822e4d8f149cf4840aab5f46e0",
                "sha256:232fac8a1978fc1dead4b1c2fa27c7756750fb393eb4ac52f6bc87ba7242b2fa",
                "sha256:4bf4c8097440eff22bc78ec76fe2a865a6e658b6977a504679aaf08f02c121da",
                "sha256:51642ea3a00772d1e48fb0c492f0d3ae3b6474f34d20eca005a83f8c9c06c561",
                "sha256:55d86102282a636e195dad68aaaf85b81d0bef449d7e2ef2ff79ac450bb25d53",
                "sha256:564d2675682bd497b59907d2205031acbf7d3fadf8c763b689b9ede20300b215",
                "sha256:5d13bf5197a92149dc0badcc2b699267ff65a867029f465accfca8abab95f412",
                "sha256:5eda665f6789edb9b57b57a159b9c55482cbe5b046d7db458948370554b16439",
                "sha256:5edb2524d4032be4564c65dc4f9d01e79fe8fad5f966e5b552f4e5164fef0885",
                "sha256:79691794288bc51e2a3b8de2bc0272ca8355d0b8503077ea57c0716e840ebaef",
                "sha256:7fcc8681e9981b9b511cdee7c580d5b005f3bb86b65bde2188e04a29f1d63317",
                "sha256:8e447e05ec88b1b408a4c9cde85aa6f4b04f06aa874b9f0b8e8319faf51b1fee",
                "sha256:90ea6b3e7787620bb295a4ae050d2811c807d65b1486749414f78cfd6fb61489",
                "sha256:9e13239952694b8b831088431d15f771beace10edfcf9ef230cefea14f18508f",
                "sha256:d40f081187f7b54d7a99d8a5c782eaa4edc335a057aa54c85059272ed826dc09",
                "sha256:e1df1a58ed2468c7b7ce9a2f9752a32ad08eac2bcd56318625c3647c2cd2da6f",
                "sha256:e98d0cec437097f09c7834a11c69d79fe6241729b23f656cfc227e93294fc242",
                "sha256:f8d59627702d2ff27cb495ca1abdea8bd8d581de425c56e93bff6517134e0a9b",
                "sha256:fc30cdf2e949a2225b012a7911d1d031df3d23e99b7eda7dfc982dc4a860dae9"
            ],
            "index": "pypi",
            "version": "==7.0"
        },
        "whitenoise": {
            "hashes": [
                "sha256:118ab3e5f815d380171b100b05b76de2a07612f422368a201a9ffdeefb2251c1",
                "sha256:42133ddd5229eeb6a0c9899496bdbe56c292394bf8666da77deeb27454c0456a"
            ],
            "index": "pypi",
            "version": "==4.1.2"
        },
        "wrapt": {
            "hashes": [
                "sha256:4aea003270831cceb8a90ff27c4031da6ead7ec1886023b80ce0dfe0adf61533"
            ],
            "version": "==1.11.1"
        },
        "zipp": {
            "hashes": [
                "sha256:55ca87266c38af6658b84db8cfb7343cdb0bf275f93c7afaea0d8e7a209c7478",
                "sha256:682b3e1c62b7026afe24eadf6be579fb45fec54c07ea218bded8092af07a68c4"
            ],
            "version": "==0.3.3"
        }
    }
}<|MERGE_RESOLUTION|>--- conflicted
+++ resolved
@@ -1,660 +1,654 @@
 {
-    "_meta": {
-        "hash": {
-<<<<<<< HEAD
-            "sha256": "d57005b865ad11f48dafd8bab4043c037512f773aa01365d92813bf43f97ce6f"
-=======
-            "sha256": "45a3852e04e64e90cce30f4772ecbe118cf85a7d9115faeb40ee009fef54d2c0"
->>>>>>> 2ea93b6f
-        },
-        "pipfile-spec": 6,
-        "requires": {
-            "python_version": "3.7"
-        },
-        "sources": [
-            {
-                "name": "pypi",
-                "url": "https://pypi.org/simple",
-                "verify_ssl": true
-            }
-        ]
-    },
-    "default": {
-        "certifi": {
-            "hashes": [
-                "sha256:47f9c83ef4c0c621eaef743f133f09fa8a74a9b75f037e8624f83bd1b6626cb7",
-                "sha256:993f830721089fef441cdfeb4b2c8c9df86f0c63239f06bd025a76a7daddb033"
-            ],
-            "version": "==2018.11.29"
-        },
-        "chardet": {
-            "hashes": [
-                "sha256:84ab92ed1c4d4f16916e05906b6b75a6c0fb5db821cc65e70cbd64a3e2a5eaae",
-                "sha256:fc323ffcaeaed0e0a02bf4d117757b98aed530d9ed4531e3e15460124c106691"
-            ],
-            "version": "==3.0.4"
-        },
-        "click": {
-            "hashes": [
-                "sha256:2335065e6395b9e67ca716de5f7526736bfa6ceead690adf616d925bdc622b13",
-                "sha256:5b94b49521f6456670fdb30cd82a4eca9412788a93fa6dd6df72c94d5a8ff2d7"
-            ],
-            "version": "==7.0"
-        },
-        "h11": {
-            "hashes": [
-                "sha256:acca6a44cb52a32ab442b1779adf0875c443c689e9e028f8d831a3769f9c5208",
-                "sha256:f2b1ca39bfed357d1f19ac732913d5f9faa54a5062eca7d2ec3a916cfb7ae4c7"
-            ],
-            "version": "==0.8.1"
-        },
-        "httptools": {
-            "hashes": [
-                "sha256:04c7703bbef0e8ca28b09811547352b8c7c20549eab70dc24e536bb24fd2b7c5"
-            ],
-            "version": "==0.0.11"
-        },
-        "idna": {
-            "hashes": [
-                "sha256:c357b3f628cf53ae2c4c05627ecc484553142ca23264e593d327bcde5e9c3407",
-                "sha256:ea8b7f6188e6fa117537c3df7da9fc686d485087abf6ac197f9c46432f7e4a3c"
-            ],
-            "version": "==2.8"
-        },
-        "parse": {
-            "hashes": [
-                "sha256:870dd675c1ee8951db3e29b81ebe44fd131e3eb8c03a79483a58ea574f3145c2"
-            ],
-            "index": "pypi",
-            "version": "==1.11.1"
-        },
-        "requests": {
-            "hashes": [
-                "sha256:502a824f31acdacb3a35b6690b5fbf0bc41d63a24a45c4004352b0242707598e",
-                "sha256:7bf2a778576d825600030a110f3c0e3e8edc51dfaafe1c146e39a2027784957b"
-            ],
-            "index": "pypi",
-            "version": "==2.21.0"
-        },
-        "starlette": {
-            "hashes": [
-                "sha256:abaf46f62be0540b2e851bf14aed088bf1c4b2cb25b87421743a64b71a08a5af"
-            ],
-            "index": "pypi",
-            "version": "==0.10.3"
-        },
-        "urllib3": {
-            "hashes": [
-                "sha256:61bf29cada3fc2fbefad4fdf059ea4bd1b4a86d2b6d15e1c7c0b582b9752fe39",
-                "sha256:de9529817c93f27c8ccbfead6985011db27bd0ddfcdb2d86f3f663385c6a9c22"
-            ],
-            "version": "==1.24.1"
-        },
-        "uvicorn": {
-            "hashes": [
-                "sha256:f9c15827ec2b9846425c30c1962e73d80d750eda70ac2dfa3a7340c7c10df9c3"
-            ],
-            "index": "pypi",
-            "version": "==0.4.4"
-        },
-        "uvloop": {
-            "hashes": [
-                "sha256:198fe0c196056930ec6c4a0a878e531a66d15467ca7c74a875aa90271f0c6e3f",
-                "sha256:1c175f47d34b84e33c0e312f4987c927ea004afc3a5f05d2f0f610d71d0e4c89",
-                "sha256:1c47f197be8f0a3c651dd20be1e1bd43268186246f246d4e86c91e95a89e4865",
-                "sha256:3fd4943570d20e8cd4d9f0a3190ebd5cf040e5610b685e05c878128a11f7ad14",
-                "sha256:435e232869923fd2248e4ca0ad73e24a5b4debf40bed9dcde133cfe1bef98a7a",
-                "sha256:9cfdb966ae804c46b96c92207dfd2174935ffc70e706e42e1c94c60d16dbe860",
-                "sha256:a585781443eeb2edb858f8c08c503aac237a5f1bebf0c84ea8340cc337afa408",
-                "sha256:b296493e033846e46488a6aa227a75c790091f5ee5456ec637bb0badad1e8851",
-                "sha256:c684047c6cf6d697ba37872fb1b4489012ea91f3f802c8fbb9c367c4902e88dc",
-                "sha256:da5a59d8812188b57b5783c7fb78891d14dd1050b6259680e0dbd4253d7d0f64"
-            ],
-            "version": "==0.12.1"
-        },
-        "websockets": {
-            "hashes": [
-                "sha256:04b42a1b57096ffa5627d6a78ea1ff7fad3bc2c0331ffc17bc32a4024da7fea0",
-                "sha256:08e3c3e0535befa4f0c4443824496c03ecc25062debbcf895874f8a0b4c97c9f",
-                "sha256:10d89d4326045bf5e15e83e9867c85d686b612822e4d8f149cf4840aab5f46e0",
-                "sha256:232fac8a1978fc1dead4b1c2fa27c7756750fb393eb4ac52f6bc87ba7242b2fa",
-                "sha256:4bf4c8097440eff22bc78ec76fe2a865a6e658b6977a504679aaf08f02c121da",
-                "sha256:51642ea3a00772d1e48fb0c492f0d3ae3b6474f34d20eca005a83f8c9c06c561",
-                "sha256:55d86102282a636e195dad68aaaf85b81d0bef449d7e2ef2ff79ac450bb25d53",
-                "sha256:564d2675682bd497b59907d2205031acbf7d3fadf8c763b689b9ede20300b215",
-                "sha256:5d13bf5197a92149dc0badcc2b699267ff65a867029f465accfca8abab95f412",
-                "sha256:5eda665f6789edb9b57b57a159b9c55482cbe5b046d7db458948370554b16439",
-                "sha256:5edb2524d4032be4564c65dc4f9d01e79fe8fad5f966e5b552f4e5164fef0885",
-                "sha256:79691794288bc51e2a3b8de2bc0272ca8355d0b8503077ea57c0716e840ebaef",
-                "sha256:7fcc8681e9981b9b511cdee7c580d5b005f3bb86b65bde2188e04a29f1d63317",
-                "sha256:8e447e05ec88b1b408a4c9cde85aa6f4b04f06aa874b9f0b8e8319faf51b1fee",
-                "sha256:90ea6b3e7787620bb295a4ae050d2811c807d65b1486749414f78cfd6fb61489",
-                "sha256:9e13239952694b8b831088431d15f771beace10edfcf9ef230cefea14f18508f",
-                "sha256:d40f081187f7b54d7a99d8a5c782eaa4edc335a057aa54c85059272ed826dc09",
-                "sha256:e1df1a58ed2468c7b7ce9a2f9752a32ad08eac2bcd56318625c3647c2cd2da6f",
-                "sha256:e98d0cec437097f09c7834a11c69d79fe6241729b23f656cfc227e93294fc242",
-                "sha256:f8d59627702d2ff27cb495ca1abdea8bd8d581de425c56e93bff6517134e0a9b",
-                "sha256:fc30cdf2e949a2225b012a7911d1d031df3d23e99b7eda7dfc982dc4a860dae9"
-            ],
-            "index": "pypi",
-            "version": "==7.0"
-        },
-        "whitenoise": {
-            "hashes": [
-                "sha256:118ab3e5f815d380171b100b05b76de2a07612f422368a201a9ffdeefb2251c1",
-                "sha256:42133ddd5229eeb6a0c9899496bdbe56c292394bf8666da77deeb27454c0456a"
-            ],
-            "index": "pypi",
-            "version": "==4.1.2"
-        }
-    },
-    "develop": {
-        "aiofiles": {
-            "hashes": [
-                "sha256:021ea0ba314a86027c166ecc4b4c07f2d40fc0f4b3a950d1868a0f2571c2bbee",
-                "sha256:1e644c2573f953664368de28d2aa4c89dfd64550429d0c27c4680ccd3aa4985d"
-            ],
-            "index": "pypi",
-            "version": "==0.4.0"
-        },
-        "aspy.yaml": {
-            "hashes": [
-                "sha256:19dd2ee74f96b72a3096d78be1a872914c70982299cda137725478954870a896",
-                "sha256:5eaaacd0886e8b581f0e4ff383fb6504720bb2b3c7be17307724246261a41adf"
-            ],
-            "version": "==1.1.2"
-        },
-        "astroid": {
-            "hashes": [
-                "sha256:7f5a9f32ba7acd09c3c437946a9fc779494fc4dc6110958fe440dda30ffa4db0",
-                "sha256:dd357d91d582bc775ad635ac6c35e0a5d305678650df23bd6b20138429b9765d"
-            ],
-            "version": "==2.2.0.dev0"
-        },
-        "atomicwrites": {
-            "hashes": [
-                "sha256:03472c30eb2c5d1ba9227e4c2ca66ab8287fbfbbda3888aa93dc2e28fc6811b4",
-                "sha256:75a9445bac02d8d058d5e1fe689654ba5a6556a1dfd8ce6ec55a0ed79866cfa6"
-            ],
-            "version": "==1.3.0"
-        },
-        "attrs": {
-            "hashes": [
-                "sha256:10cbf6e27dbce8c30807caf056c8eb50917e0eaafe86347671b57254006c3e69",
-                "sha256:ca4be454458f9dec299268d472aaa5a11f67a4ff70093396e1ceae9c76cf4bbb"
-            ],
-            "version": "==18.2.0"
-        },
-        "bocadillo": {
-            "editable": true,
-            "extras": [
-                "templates"
-            ],
-            "path": "."
-        },
-        "bumpversion": {
-            "hashes": [
-                "sha256:6744c873dd7aafc24453d8b6a1a0d6d109faf63cd0cd19cb78fd46e74932c77e",
-                "sha256:6753d9ff3552013e2130f7bc03c1007e24473b4835952679653fb132367bdd57"
-            ],
-            "index": "pypi",
-            "version": "==0.5.3"
-        },
-        "certifi": {
-            "hashes": [
-                "sha256:47f9c83ef4c0c621eaef743f133f09fa8a74a9b75f037e8624f83bd1b6626cb7",
-                "sha256:993f830721089fef441cdfeb4b2c8c9df86f0c63239f06bd025a76a7daddb033"
-            ],
-            "version": "==2018.11.29"
-        },
-        "cfgv": {
-            "hashes": [
-                "sha256:39d9055c47e3932908fe25abd5807e21dc002630db01c7a5f05738d027e2b706",
-                "sha256:41d22dd864c474f919ecb88900000d2410d640315f75bdb79b3abf9347089641"
-            ],
-            "version": "==1.4.0"
-        },
-        "chardet": {
-            "hashes": [
-                "sha256:84ab92ed1c4d4f16916e05906b6b75a6c0fb5db821cc65e70cbd64a3e2a5eaae",
-                "sha256:fc323ffcaeaed0e0a02bf4d117757b98aed530d9ed4531e3e15460124c106691"
-            ],
-            "version": "==3.0.4"
-        },
-        "click": {
-            "hashes": [
-                "sha256:2335065e6395b9e67ca716de5f7526736bfa6ceead690adf616d925bdc622b13",
-                "sha256:5b94b49521f6456670fdb30cd82a4eca9412788a93fa6dd6df72c94d5a8ff2d7"
-            ],
-            "version": "==7.0"
-        },
-        "coverage": {
-            "hashes": [
-                "sha256:029c69deaeeeae1b15bc6c59f0ffa28aa8473721c614a23f2c2976dec245cd12",
-                "sha256:02abbbebc6e9d5abe13cd28b5e963dedb6ffb51c146c916d17b18f141acd9947",
-                "sha256:1bbfe5b82a3921d285e999c6d256c1e16b31c554c29da62d326f86c173d30337",
-                "sha256:210c02f923df33a8d0e461c86fdcbbb17228ff4f6d92609fc06370a98d283c2d",
-                "sha256:2d0807ba935f540d20b49d5bf1c0237b90ce81e133402feda906e540003f2f7a",
-                "sha256:35d7a013874a7c927ce997350d314144ffc5465faf787bb4e46e6c4f381ef562",
-                "sha256:3636f9d0dcb01aed4180ef2e57a4e34bb4cac3ecd203c2a23db8526d86ab2fb4",
-                "sha256:42f4be770af2455a75e4640f033a82c62f3fb0d7a074123266e143269d7010ef",
-                "sha256:48440b25ba6cda72d4c638f3a9efa827b5b87b489c96ab5f4ff597d976413156",
-                "sha256:4dac8dfd1acf6a3ac657475dfdc66c621f291b1b7422a939cc33c13ac5356473",
-                "sha256:4e8474771c69c2991d5eab65764289a7dd450bbea050bc0ebb42b678d8222b42",
-                "sha256:551f10ddfeff56a1325e5a34eff304c5892aa981fd810babb98bfee77ee2fb17",
-                "sha256:5b104982f1809c1577912519eb249f17d9d7e66304ad026666cb60a5ef73309c",
-                "sha256:5c62aef73dfc87bfcca32cee149a1a7a602bc74bac72223236b0023543511c88",
-                "sha256:633151f8d1ad9467b9f7e90854a7f46ed8f2919e8bc7d98d737833e8938fc081",
-                "sha256:772207b9e2d5bf3f9d283b88915723e4e92d9a62c83f44ec92b9bd0cd685541b",
-                "sha256:7d5e02f647cd727afc2659ec14d4d1cc0508c47e6cfb07aea33d7aa9ca94d288",
-                "sha256:a9798a4111abb0f94584000ba2a2c74841f2cfe5f9254709756367aabbae0541",
-                "sha256:b38ea741ab9e35bfa7015c93c93bbd6a1623428f97a67083fc8ebd366238b91f",
-                "sha256:b6a5478c904236543c0347db8a05fac6fc0bd574c870e7970faa88e1d9890044",
-                "sha256:c6248bfc1de36a3844685a2e10ba17c18119ba6252547f921062a323fb31bff1",
-                "sha256:c705ab445936457359b1424ef25ccc0098b0491b26064677c39f1d14a539f056",
-                "sha256:d95a363d663ceee647291131dbd213af258df24f41350246842481ec3709bd33",
-                "sha256:e27265eb80cdc5dab55a40ef6f890e04ecc618649ad3da5265f128b141f93f78",
-                "sha256:ebc276c9cb5d917bd2ae959f84ffc279acafa9c9b50b0fa436ebb70bbe2166ea",
-                "sha256:f4d229866d030863d0fe3bf297d6d11e6133ca15bbb41ed2534a8b9a3d6bd061",
-                "sha256:f95675bd88b51474d4fe5165f3266f419ce754ffadfb97f10323931fa9ac95e5",
-                "sha256:f95bc54fb6d61b9f9ff09c4ae8ff6a3f5edc937cda3ca36fc937302a7c152bf1",
-                "sha256:fd0f6be53de40683584e5331c341e65a679dbe5ec489a0697cec7c2ef1a48cda"
-            ],
-            "version": "==5.0a4"
-        },
-        "h11": {
-            "hashes": [
-                "sha256:acca6a44cb52a32ab442b1779adf0875c443c689e9e028f8d831a3769f9c5208",
-                "sha256:f2b1ca39bfed357d1f19ac732913d5f9faa54a5062eca7d2ec3a916cfb7ae4c7"
-            ],
-            "version": "==0.8.1"
-        },
-        "httptools": {
-            "hashes": [
-                "sha256:04c7703bbef0e8ca28b09811547352b8c7c20549eab70dc24e536bb24fd2b7c5"
-            ],
-            "version": "==0.0.11"
-        },
-        "identify": {
-            "hashes": [
-                "sha256:04470dbd28741b47d889b77e4dea7a86105c9a338dca987a74ded7bc29f0c45b",
-                "sha256:d3ddec4436e043c3398392b4ba8936b4ab52fa262284e767eb6c351d9b3ab5b7"
-            ],
-            "version": "==1.2.2"
-        },
-        "idna": {
-            "hashes": [
-                "sha256:c357b3f628cf53ae2c4c05627ecc484553142ca23264e593d327bcde5e9c3407",
-                "sha256:ea8b7f6188e6fa117537c3df7da9fc686d485087abf6ac197f9c46432f7e4a3c"
-            ],
-            "version": "==2.8"
-        },
-        "importlib-metadata": {
-            "hashes": [
-                "sha256:a17ce1a8c7bff1e8674cb12c992375d8d0800c9190177ecf0ad93e0097224095",
-                "sha256:b50191ead8c70adfa12495fba19ce6d75f2e0275c14c5a7beb653d6799b512bd"
-            ],
-            "version": "==0.8"
-        },
-        "isort": {
-            "hashes": [
-                "sha256:1153601da39a25b14ddc54955dbbacbb6b2d19135386699e2ad58517953b34af",
-                "sha256:b9c40e9750f3d77e6e4d441d8b0266cf555e7cdabdcff33c4fd06366ca761ef8",
-                "sha256:ec9ef8f4a9bc6f71eec99e1806bfa2de401650d996c59330782b89a5555c1497"
-            ],
-            "version": "==4.3.4"
-        },
-        "jinja2": {
-            "hashes": [
-                "sha256:74c935a1b8bb9a3947c50a54766a969d4846290e1e788ea44c1392163723c3bd",
-                "sha256:f84be1bb0040caca4cea721fcbbbbd61f9be9464ca236387158b0feea01914a4"
-            ],
-            "version": "==2.10"
-        },
-        "lazy-object-proxy": {
-            "hashes": [
-                "sha256:0ce34342b419bd8f018e6666bfef729aec3edf62345a53b537a4dcc115746a33",
-                "sha256:1b668120716eb7ee21d8a38815e5eb3bb8211117d9a90b0f8e21722c0758cc39",
-                "sha256:209615b0fe4624d79e50220ce3310ca1a9445fd8e6d3572a896e7f9146bbf019",
-                "sha256:27bf62cb2b1a2068d443ff7097ee33393f8483b570b475db8ebf7e1cba64f088",
-                "sha256:27ea6fd1c02dcc78172a82fc37fcc0992a94e4cecf53cb6d73f11749825bd98b",
-                "sha256:2c1b21b44ac9beb0fc848d3993924147ba45c4ebc24be19825e57aabbe74a99e",
-                "sha256:2df72ab12046a3496a92476020a1a0abf78b2a7db9ff4dc2036b8dd980203ae6",
-                "sha256:320ffd3de9699d3892048baee45ebfbbf9388a7d65d832d7e580243ade426d2b",
-                "sha256:50e3b9a464d5d08cc5227413db0d1c4707b6172e4d4d915c1c70e4de0bbff1f5",
-                "sha256:5276db7ff62bb7b52f77f1f51ed58850e315154249aceb42e7f4c611f0f847ff",
-                "sha256:61a6cf00dcb1a7f0c773ed4acc509cb636af2d6337a08f362413c76b2b47a8dd",
-                "sha256:6ae6c4cb59f199d8827c5a07546b2ab7e85d262acaccaacd49b62f53f7c456f7",
-                "sha256:7661d401d60d8bf15bb5da39e4dd72f5d764c5aff5a86ef52a042506e3e970ff",
-                "sha256:7bd527f36a605c914efca5d3d014170b2cb184723e423d26b1fb2fd9108e264d",
-                "sha256:7cb54db3535c8686ea12e9535eb087d32421184eacc6939ef15ef50f83a5e7e2",
-                "sha256:7f3a2d740291f7f2c111d86a1c4851b70fb000a6c8883a59660d95ad57b9df35",
-                "sha256:81304b7d8e9c824d058087dcb89144842c8e0dea6d281c031f59f0acf66963d4",
-                "sha256:933947e8b4fbe617a51528b09851685138b49d511af0b6c0da2539115d6d4514",
-                "sha256:94223d7f060301b3a8c09c9b3bc3294b56b2188e7d8179c762a1cda72c979252",
-                "sha256:ab3ca49afcb47058393b0122428358d2fbe0408cf99f1b58b295cfeb4ed39109",
-                "sha256:bd6292f565ca46dee4e737ebcc20742e3b5be2b01556dafe169f6c65d088875f",
-                "sha256:cb924aa3e4a3fb644d0c463cad5bc2572649a6a3f68a7f8e4fbe44aaa6d77e4c",
-                "sha256:d0fc7a286feac9077ec52a927fc9fe8fe2fabab95426722be4c953c9a8bede92",
-                "sha256:ddc34786490a6e4ec0a855d401034cbd1242ef186c20d79d2166d6a4bd449577",
-                "sha256:e34b155e36fa9da7e1b7c738ed7767fc9491a62ec6af70fe9da4a057759edc2d",
-                "sha256:e5b9e8f6bda48460b7b143c3821b21b452cb3a835e6bbd5dd33aa0c8d3f5137d",
-                "sha256:e81ebf6c5ee9684be8f2c87563880f93eedd56dd2b6146d8a725b50b7e5adb0f",
-                "sha256:eb91be369f945f10d3a49f5f9be8b3d0b93a4c2be8f8a5b83b0571b8123e0a7a",
-                "sha256:f460d1ceb0e4a5dcb2a652db0904224f367c9b3c1470d5a7683c0480e582468b"
-            ],
-            "version": "==1.3.1"
-        },
-        "livereload": {
-            "hashes": [
-                "sha256:29cadfabcedd12eed792e0131991235b9d4764d4474bed75cf525f57109ec0a2",
-                "sha256:e632a6cd1d349155c1d7f13a65be873b38f43ef02961804a1bba8d817fa649a7"
-            ],
-            "version": "==2.6.0"
-        },
-        "markdown": {
-            "hashes": [
-                "sha256:c00429bd503a47ec88d5e30a751e147dcb4c6889663cd3e2ba0afe858e009baa",
-                "sha256:d02e0f9b04c500cde6637c11ad7c72671f359b87b9fe924b2383649d8841db7c"
-            ],
-            "version": "==3.0.1"
-        },
-        "markupsafe": {
-            "hashes": [
-                "sha256:048ef924c1623740e70204aa7143ec592504045ae4429b59c30054cb31e3c432",
-                "sha256:130f844e7f5bdd8e9f3f42e7102ef1d49b2e6fdf0d7526df3f87281a532d8c8b",
-                "sha256:19f637c2ac5ae9da8bfd98cef74d64b7e1bb8a63038a3505cd182c3fac5eb4d9",
-                "sha256:1b8a7a87ad1b92bd887568ce54b23565f3fd7018c4180136e1cf412b405a47af",
-                "sha256:1c25694ca680b6919de53a4bb3bdd0602beafc63ff001fea2f2fc16ec3a11834",
-                "sha256:1f19ef5d3908110e1e891deefb5586aae1b49a7440db952454b4e281b41620cd",
-                "sha256:1fa6058938190ebe8290e5cae6c351e14e7bb44505c4a7624555ce57fbbeba0d",
-                "sha256:31cbb1359e8c25f9f48e156e59e2eaad51cd5242c05ed18a8de6dbe85184e4b7",
-                "sha256:3e835d8841ae7863f64e40e19477f7eb398674da6a47f09871673742531e6f4b",
-                "sha256:4e97332c9ce444b0c2c38dd22ddc61c743eb208d916e4265a2a3b575bdccb1d3",
-                "sha256:525396ee324ee2da82919f2ee9c9e73b012f23e7640131dd1b53a90206a0f09c",
-                "sha256:52b07fbc32032c21ad4ab060fec137b76eb804c4b9a1c7c7dc562549306afad2",
-                "sha256:52ccb45e77a1085ec5461cde794e1aa037df79f473cbc69b974e73940655c8d7",
-                "sha256:5c3fbebd7de20ce93103cb3183b47671f2885307df4a17a0ad56a1dd51273d36",
-                "sha256:5e5851969aea17660e55f6a3be00037a25b96a9b44d2083651812c99d53b14d1",
-                "sha256:5edfa27b2d3eefa2210fb2f5d539fbed81722b49f083b2c6566455eb7422fd7e",
-                "sha256:7d263e5770efddf465a9e31b78362d84d015cc894ca2c131901a4445eaa61ee1",
-                "sha256:83381342bfc22b3c8c06f2dd93a505413888694302de25add756254beee8449c",
-                "sha256:857eebb2c1dc60e4219ec8e98dfa19553dae33608237e107db9c6078b1167856",
-                "sha256:98e439297f78fca3a6169fd330fbe88d78b3bb72f967ad9961bcac0d7fdd1550",
-                "sha256:bf54103892a83c64db58125b3f2a43df6d2cb2d28889f14c78519394feb41492",
-                "sha256:d9ac82be533394d341b41d78aca7ed0e0f4ba5a2231602e2f05aa87f25c51672",
-                "sha256:e982fe07ede9fada6ff6705af70514a52beb1b2c3d25d4e873e82114cf3c5401",
-                "sha256:edce2ea7f3dfc981c4ddc97add8a61381d9642dc3273737e756517cc03e84dd6",
-                "sha256:efdc45ef1afc238db84cb4963aa689c0408912a0239b0721cb172b4016eb31d6",
-                "sha256:f137c02498f8b935892d5c0172560d7ab54bc45039de8805075e19079c639a9c",
-                "sha256:f82e347a72f955b7017a39708a3667f106e6ad4d10b25f237396a7115d8ed5fd",
-                "sha256:fb7c206e01ad85ce57feeaaa0bf784b97fa3cad0d4a5737bc5295785f5c613a1"
-            ],
-            "version": "==1.1.0"
-        },
-        "mccabe": {
-            "hashes": [
-                "sha256:ab8a6258860da4b6677da4bd2fe5dc2c659cff31b3ee4f7f5d64e79735b80d42",
-                "sha256:dd8d182285a0fe56bace7f45b5e7d1a6ebcbf524e8f3bd87eb0f125271b8831f"
-            ],
-            "version": "==0.6.1"
-        },
-        "mkdocs": {
-            "hashes": [
-                "sha256:17d34329aad75d5de604b9ed4e31df3a4d235afefdc46ce7b1964fddb2e1e939",
-                "sha256:8cc8b38325456b9e942c981a209eaeb1e9f3f77b493ad755bfef889b9c8d356a"
-            ],
-            "version": "==1.0.4"
-        },
-        "more-itertools": {
-            "hashes": [
-                "sha256:0125e8f60e9e031347105eb1682cef932f5e97d7b9a1a28d9bf00c22a5daef40",
-                "sha256:590044e3942351a1bdb1de960b739ff4ce277960f2425ad4509446dbace8d9d1"
-            ],
-            "markers": "python_version > '2.7'",
-            "version": "==6.0.0"
-        },
-        "mypy": {
-            "hashes": [
-                "sha256:308c274eb8482fbf16006f549137ddc0d69e5a589465e37b99c4564414363ca7",
-                "sha256:e80fd6af34614a0e898a57f14296d0dacb584648f0339c2e000ddbf0f4cc2f8d"
-            ],
-            "index": "pypi",
-            "version": "==0.670"
-        },
-        "mypy-extensions": {
-            "hashes": [
-                "sha256:37e0e956f41369209a3d5f34580150bcacfabaa57b33a15c0b25f4b5725e0812",
-                "sha256:b16cabe759f55e3409a7d231ebd2841378fb0c27a5d1994719e340e4f429ac3e"
-            ],
-            "version": "==0.4.1"
-        },
-        "nodeenv": {
-            "hashes": [
-                "sha256:ad8259494cf1c9034539f6cced78a1da4840a4b157e23640bc4a0c0546b0cb7a"
-            ],
-            "version": "==1.3.3"
-        },
-        "parse": {
-            "hashes": [
-                "sha256:870dd675c1ee8951db3e29b81ebe44fd131e3eb8c03a79483a58ea574f3145c2"
-            ],
-            "index": "pypi",
-            "version": "==1.11.1"
-        },
-        "pluggy": {
-            "hashes": [
-                "sha256:8ddc32f03971bfdf900a81961a48ccf2fb677cf7715108f85295c67405798616",
-                "sha256:980710797ff6a041e9a73a5787804f848996ecaa6f8a1b1e08224a5894f2074a"
-            ],
-            "version": "==0.8.1"
-        },
-        "pre-commit": {
-            "hashes": [
-                "sha256:40bc3f3a56402d73c54db2dc855fccfb2e7b1b8136da29c61470c1d999614060",
-                "sha256:dfca349528e1b1272bc35511e4375d8bb01d4b0dec5eb632e0cf2d7e7458fecc"
-            ],
-            "index": "pypi",
-            "version": "==1.14.3"
-        },
-        "py": {
-            "hashes": [
-                "sha256:bf92637198836372b520efcba9e020c330123be8ce527e535d185ed4b6f45694",
-                "sha256:e76826342cefe3c3d5f7e8ee4316b80d1dd8a300781612ddbc765c17ba25a6c6"
-            ],
-            "version": "==1.7.0"
-        },
-        "pydoc-markdown": {
-            "hashes": [
-                "sha256:f1511ad5a6ca33a52dd2010651d18e9debb57bcf36ab87eca560dd15a753ce1f"
-            ],
-            "index": "pypi",
-            "version": "==2.0.5"
-        },
-        "pylint": {
-            "hashes": [
-                "sha256:238df538ea18c9004981202e5bbbd56c47039fe8230c45d3b1f255d97181b716",
-                "sha256:3c031c10a276587ba5e73b3189c33749973d66473f77ecb53715e27cd2650348"
-            ],
-            "index": "pypi",
-            "version": "==2.3.0.dev1"
-        },
-        "pytest": {
-            "hashes": [
-                "sha256:80cfd9c8b9e93f419abcc0400e9f595974a98e44b6863a77d3e1039961bfc9c4",
-                "sha256:c2396a15726218a2dfef480861c4ba37bd3952ebaaa5b0fede3fc23fddcd7f8c"
-            ],
-            "index": "pypi",
-            "version": "==4.2.1"
-        },
-        "pytest-asyncio": {
-            "hashes": [
-                "sha256:9fac5100fd716cbecf6ef89233e8590a4ad61d729d1732e0a96b84182df1daaf",
-                "sha256:d734718e25cfc32d2bf78d346e99d33724deeba774cc4afdf491530c6184b63b"
-            ],
-            "index": "pypi",
-            "version": "==0.10.0"
-        },
-        "pytest-cov": {
-            "hashes": [
-                "sha256:0ab664b25c6aa9716cbf203b17ddb301932383046082c081b9848a0edf5add33",
-                "sha256:230ef817450ab0699c6cc3c9c8f7a829c34674456f2ed8df1fe1d39780f7c87f"
-            ],
-            "index": "pypi",
-            "version": "==2.6.1"
-        },
-        "pyyaml": {
-            "hashes": [
-                "sha256:254bf6fda2b7c651837acb2c718e213df29d531eebf00edb54743d10bcb694eb",
-                "sha256:3108529b78577327d15eec243f0ff348a0640b0c3478d67ad7f5648f93bac3e2",
-                "sha256:3c17fb92c8ba2f525e4b5f7941d850e7a48c3a59b32d331e2502a3cdc6648e76",
-                "sha256:8d6d96001aa7f0a6a4a95e8143225b5d06e41b1131044913fecb8f85a125714b",
-                "sha256:c8a88edd93ee29ede719080b2be6cb2333dfee1dccba213b422a9c8e97f2967b"
-            ],
-            "version": "==4.2b4"
-        },
-        "requests": {
-            "hashes": [
-                "sha256:502a824f31acdacb3a35b6690b5fbf0bc41d63a24a45c4004352b0242707598e",
-                "sha256:7bf2a778576d825600030a110f3c0e3e8edc51dfaafe1c146e39a2027784957b"
-            ],
-            "index": "pypi",
-            "version": "==2.21.0"
-        },
-        "six": {
-            "hashes": [
-                "sha256:3350809f0555b11f552448330d0b52d5f24c91a322ea4a15ef22629740f3761c",
-                "sha256:d16a0141ec1a18405cd4ce8b4613101da75da0e9a7aec5bdd4fa804d0e0eba73"
-            ],
-            "version": "==1.12.0"
-        },
-        "starlette": {
-            "hashes": [
-                "sha256:abaf46f62be0540b2e851bf14aed088bf1c4b2cb25b87421743a64b71a08a5af"
-            ],
-            "index": "pypi",
-            "version": "==0.10.3"
-        },
-        "toml": {
-            "hashes": [
-                "sha256:229f81c57791a41d65e399fc06bf0848bab550a9dfd5ed66df18ce5f05e73d5c",
-                "sha256:235682dd292d5899d361a811df37e04a8828a5b1da3115886b73cf81ebc9100e"
-            ],
-            "version": "==0.10.0"
-        },
-        "tornado": {
-            "hashes": [
-                "sha256:d3b719a0cb7094e2b1ca94b31f4b601639fa7ad01a548a1a2ccdd6cbdfd56671"
-            ],
-            "version": "==6.0b1"
-        },
-        "typed-ast": {
-            "hashes": [
-                "sha256:035a54ede6ce1380599b2ce57844c6554666522e376bd111eb940fbc7c3dad23",
-                "sha256:037c35f2741ce3a9ac0d55abfcd119133cbd821fffa4461397718287092d9d15",
-                "sha256:049feae7e9f180b64efacbdc36b3af64a00393a47be22fa9cb6794e68d4e73d3",
-                "sha256:19228f7940beafc1ba21a6e8e070e0b0bfd1457902a3a81709762b8b9039b88d",
-                "sha256:2ea681e91e3550a30c2265d2916f40a5f5d89b59469a20f3bad7d07adee0f7a6",
-                "sha256:3a6b0a78af298d82323660df5497bcea0f0a4a25a0b003afd0ce5af049bd1f60",
-                "sha256:5385da8f3b801014504df0852bf83524599df890387a3c2b17b7caa3d78b1773",
-                "sha256:606d8afa07eef77280c2bf84335e24390055b478392e1975f96286d99d0cb424",
-                "sha256:69245b5b23bbf7fb242c9f8f08493e9ecd7711f063259aefffaeb90595d62287",
-                "sha256:6f6d839ab09830d59b7fa8fb6917023d8cb5498ee1f1dbd82d37db78eb76bc99",
-                "sha256:730888475f5ac0e37c1de4bd05eeb799fdb742697867f524dc8a4cd74bcecc23",
-                "sha256:9819b5162ffc121b9e334923c685b0d0826154e41dfe70b2ede2ce29034c71d8",
-                "sha256:9e60ef9426efab601dd9aa120e4ff560f4461cf8442e9c0a2b92548d52800699",
-                "sha256:af5fbdde0690c7da68e841d7fc2632345d570768ea7406a9434446d7b33b0ee1",
-                "sha256:b64efdbdf3bbb1377562c179f167f3bf301251411eb5ac77dec6b7d32bcda463",
-                "sha256:bac5f444c118aeb456fac1b0b5d14c6a71ea2a42069b09c176f75e9bd4c186f6",
-                "sha256:bda9068aafb73859491e13b99b682bd299c1b5fd50644d697533775828a28ee0",
-                "sha256:d659517ca116e6750101a1326107d3479028c5191f0ecee3c7203c50f5b915b0",
-                "sha256:eddd3fb1f3e0f82e5915a899285a39ee34ce18fd25d89582bc89fc9fb16cd2c6"
-            ],
-            "version": "==1.3.1"
-        },
-        "urllib3": {
-            "hashes": [
-                "sha256:61bf29cada3fc2fbefad4fdf059ea4bd1b4a86d2b6d15e1c7c0b582b9752fe39",
-                "sha256:de9529817c93f27c8ccbfead6985011db27bd0ddfcdb2d86f3f663385c6a9c22"
-            ],
-            "version": "==1.24.1"
-        },
-        "uvicorn": {
-            "hashes": [
-                "sha256:f9c15827ec2b9846425c30c1962e73d80d750eda70ac2dfa3a7340c7c10df9c3"
-            ],
-            "index": "pypi",
-            "version": "==0.4.4"
-        },
-        "uvloop": {
-            "hashes": [
-                "sha256:198fe0c196056930ec6c4a0a878e531a66d15467ca7c74a875aa90271f0c6e3f",
-                "sha256:1c175f47d34b84e33c0e312f4987c927ea004afc3a5f05d2f0f610d71d0e4c89",
-                "sha256:1c47f197be8f0a3c651dd20be1e1bd43268186246f246d4e86c91e95a89e4865",
-                "sha256:3fd4943570d20e8cd4d9f0a3190ebd5cf040e5610b685e05c878128a11f7ad14",
-                "sha256:435e232869923fd2248e4ca0ad73e24a5b4debf40bed9dcde133cfe1bef98a7a",
-                "sha256:9cfdb966ae804c46b96c92207dfd2174935ffc70e706e42e1c94c60d16dbe860",
-                "sha256:a585781443eeb2edb858f8c08c503aac237a5f1bebf0c84ea8340cc337afa408",
-                "sha256:b296493e033846e46488a6aa227a75c790091f5ee5456ec637bb0badad1e8851",
-                "sha256:c684047c6cf6d697ba37872fb1b4489012ea91f3f802c8fbb9c367c4902e88dc",
-                "sha256:da5a59d8812188b57b5783c7fb78891d14dd1050b6259680e0dbd4253d7d0f64"
-            ],
-            "version": "==0.12.1"
-        },
-        "virtualenv": {
-            "hashes": [
-                "sha256:8b9abfc51c38b70f61634bf265e5beacf6fae11fc25d355d1871f49b8e45f0db",
-                "sha256:cceab52aa7d4df1e1871a70236eb2b89fcfe29b6b43510d9738689787c513261"
-            ],
-            "version": "==16.4.0"
-        },
-        "websockets": {
-            "hashes": [
-                "sha256:04b42a1b57096ffa5627d6a78ea1ff7fad3bc2c0331ffc17bc32a4024da7fea0",
-                "sha256:08e3c3e0535befa4f0c4443824496c03ecc25062debbcf895874f8a0b4c97c9f",
-                "sha256:10d89d4326045bf5e15e83e9867c85d686b612822e4d8f149cf4840aab5f46e0",
-                "sha256:232fac8a1978fc1dead4b1c2fa27c7756750fb393eb4ac52f6bc87ba7242b2fa",
-                "sha256:4bf4c8097440eff22bc78ec76fe2a865a6e658b6977a504679aaf08f02c121da",
-                "sha256:51642ea3a00772d1e48fb0c492f0d3ae3b6474f34d20eca005a83f8c9c06c561",
-                "sha256:55d86102282a636e195dad68aaaf85b81d0bef449d7e2ef2ff79ac450bb25d53",
-                "sha256:564d2675682bd497b59907d2205031acbf7d3fadf8c763b689b9ede20300b215",
-                "sha256:5d13bf5197a92149dc0badcc2b699267ff65a867029f465accfca8abab95f412",
-                "sha256:5eda665f6789edb9b57b57a159b9c55482cbe5b046d7db458948370554b16439",
-                "sha256:5edb2524d4032be4564c65dc4f9d01e79fe8fad5f966e5b552f4e5164fef0885",
-                "sha256:79691794288bc51e2a3b8de2bc0272ca8355d0b8503077ea57c0716e840ebaef",
-                "sha256:7fcc8681e9981b9b511cdee7c580d5b005f3bb86b65bde2188e04a29f1d63317",
-                "sha256:8e447e05ec88b1b408a4c9cde85aa6f4b04f06aa874b9f0b8e8319faf51b1fee",
-                "sha256:90ea6b3e7787620bb295a4ae050d2811c807d65b1486749414f78cfd6fb61489",
-                "sha256:9e13239952694b8b831088431d15f771beace10edfcf9ef230cefea14f18508f",
-                "sha256:d40f081187f7b54d7a99d8a5c782eaa4edc335a057aa54c85059272ed826dc09",
-                "sha256:e1df1a58ed2468c7b7ce9a2f9752a32ad08eac2bcd56318625c3647c2cd2da6f",
-                "sha256:e98d0cec437097f09c7834a11c69d79fe6241729b23f656cfc227e93294fc242",
-                "sha256:f8d59627702d2ff27cb495ca1abdea8bd8d581de425c56e93bff6517134e0a9b",
-                "sha256:fc30cdf2e949a2225b012a7911d1d031df3d23e99b7eda7dfc982dc4a860dae9"
-            ],
-            "index": "pypi",
-            "version": "==7.0"
-        },
-        "whitenoise": {
-            "hashes": [
-                "sha256:118ab3e5f815d380171b100b05b76de2a07612f422368a201a9ffdeefb2251c1",
-                "sha256:42133ddd5229eeb6a0c9899496bdbe56c292394bf8666da77deeb27454c0456a"
-            ],
-            "index": "pypi",
-            "version": "==4.1.2"
-        },
-        "wrapt": {
-            "hashes": [
-                "sha256:4aea003270831cceb8a90ff27c4031da6ead7ec1886023b80ce0dfe0adf61533"
-            ],
-            "version": "==1.11.1"
-        },
-        "zipp": {
-            "hashes": [
-                "sha256:55ca87266c38af6658b84db8cfb7343cdb0bf275f93c7afaea0d8e7a209c7478",
-                "sha256:682b3e1c62b7026afe24eadf6be579fb45fec54c07ea218bded8092af07a68c4"
-            ],
-            "version": "==0.3.3"
-        }
+  "_meta": {
+    "hash": {
+      "sha256": "d57005b865ad11f48dafd8bab4043c037512f773aa01365d92813bf43f97ce6f"
+    },
+    "pipfile-spec": 6,
+    "requires": {
+      "python_version": "3.7"
+    },
+    "sources": [
+      {
+        "name": "pypi",
+        "url": "https://pypi.org/simple",
+        "verify_ssl": true
+      }
+    ]
+  },
+  "default": {
+    "certifi": {
+      "hashes": [
+        "sha256:47f9c83ef4c0c621eaef743f133f09fa8a74a9b75f037e8624f83bd1b6626cb7",
+        "sha256:993f830721089fef441cdfeb4b2c8c9df86f0c63239f06bd025a76a7daddb033"
+      ],
+      "version": "==2018.11.29"
+    },
+    "chardet": {
+      "hashes": [
+        "sha256:84ab92ed1c4d4f16916e05906b6b75a6c0fb5db821cc65e70cbd64a3e2a5eaae",
+        "sha256:fc323ffcaeaed0e0a02bf4d117757b98aed530d9ed4531e3e15460124c106691"
+      ],
+      "version": "==3.0.4"
+    },
+    "click": {
+      "hashes": [
+        "sha256:2335065e6395b9e67ca716de5f7526736bfa6ceead690adf616d925bdc622b13",
+        "sha256:5b94b49521f6456670fdb30cd82a4eca9412788a93fa6dd6df72c94d5a8ff2d7"
+      ],
+      "version": "==7.0"
+    },
+    "h11": {
+      "hashes": [
+        "sha256:acca6a44cb52a32ab442b1779adf0875c443c689e9e028f8d831a3769f9c5208",
+        "sha256:f2b1ca39bfed357d1f19ac732913d5f9faa54a5062eca7d2ec3a916cfb7ae4c7"
+      ],
+      "version": "==0.8.1"
+    },
+    "httptools": {
+      "hashes": [
+        "sha256:04c7703bbef0e8ca28b09811547352b8c7c20549eab70dc24e536bb24fd2b7c5"
+      ],
+      "version": "==0.0.11"
+    },
+    "idna": {
+      "hashes": [
+        "sha256:c357b3f628cf53ae2c4c05627ecc484553142ca23264e593d327bcde5e9c3407",
+        "sha256:ea8b7f6188e6fa117537c3df7da9fc686d485087abf6ac197f9c46432f7e4a3c"
+      ],
+      "version": "==2.8"
+    },
+    "parse": {
+      "hashes": [
+        "sha256:870dd675c1ee8951db3e29b81ebe44fd131e3eb8c03a79483a58ea574f3145c2"
+      ],
+      "index": "pypi",
+      "version": "==1.11.1"
+    },
+    "requests": {
+      "hashes": [
+        "sha256:502a824f31acdacb3a35b6690b5fbf0bc41d63a24a45c4004352b0242707598e",
+        "sha256:7bf2a778576d825600030a110f3c0e3e8edc51dfaafe1c146e39a2027784957b"
+      ],
+      "index": "pypi",
+      "version": "==2.21.0"
+    },
+    "starlette": {
+      "hashes": [
+        "sha256:abaf46f62be0540b2e851bf14aed088bf1c4b2cb25b87421743a64b71a08a5af"
+      ],
+      "index": "pypi",
+      "version": "==0.10.3"
+    },
+    "urllib3": {
+      "hashes": [
+        "sha256:61bf29cada3fc2fbefad4fdf059ea4bd1b4a86d2b6d15e1c7c0b582b9752fe39",
+        "sha256:de9529817c93f27c8ccbfead6985011db27bd0ddfcdb2d86f3f663385c6a9c22"
+      ],
+      "version": "==1.24.1"
+    },
+    "uvicorn": {
+      "hashes": [
+        "sha256:f9c15827ec2b9846425c30c1962e73d80d750eda70ac2dfa3a7340c7c10df9c3"
+      ],
+      "index": "pypi",
+      "version": "==0.4.4"
+    },
+    "uvloop": {
+      "hashes": [
+        "sha256:198fe0c196056930ec6c4a0a878e531a66d15467ca7c74a875aa90271f0c6e3f",
+        "sha256:1c175f47d34b84e33c0e312f4987c927ea004afc3a5f05d2f0f610d71d0e4c89",
+        "sha256:1c47f197be8f0a3c651dd20be1e1bd43268186246f246d4e86c91e95a89e4865",
+        "sha256:3fd4943570d20e8cd4d9f0a3190ebd5cf040e5610b685e05c878128a11f7ad14",
+        "sha256:435e232869923fd2248e4ca0ad73e24a5b4debf40bed9dcde133cfe1bef98a7a",
+        "sha256:9cfdb966ae804c46b96c92207dfd2174935ffc70e706e42e1c94c60d16dbe860",
+        "sha256:a585781443eeb2edb858f8c08c503aac237a5f1bebf0c84ea8340cc337afa408",
+        "sha256:b296493e033846e46488a6aa227a75c790091f5ee5456ec637bb0badad1e8851",
+        "sha256:c684047c6cf6d697ba37872fb1b4489012ea91f3f802c8fbb9c367c4902e88dc",
+        "sha256:da5a59d8812188b57b5783c7fb78891d14dd1050b6259680e0dbd4253d7d0f64"
+      ],
+      "version": "==0.12.1"
+    },
+    "websockets": {
+      "hashes": [
+        "sha256:04b42a1b57096ffa5627d6a78ea1ff7fad3bc2c0331ffc17bc32a4024da7fea0",
+        "sha256:08e3c3e0535befa4f0c4443824496c03ecc25062debbcf895874f8a0b4c97c9f",
+        "sha256:10d89d4326045bf5e15e83e9867c85d686b612822e4d8f149cf4840aab5f46e0",
+        "sha256:232fac8a1978fc1dead4b1c2fa27c7756750fb393eb4ac52f6bc87ba7242b2fa",
+        "sha256:4bf4c8097440eff22bc78ec76fe2a865a6e658b6977a504679aaf08f02c121da",
+        "sha256:51642ea3a00772d1e48fb0c492f0d3ae3b6474f34d20eca005a83f8c9c06c561",
+        "sha256:55d86102282a636e195dad68aaaf85b81d0bef449d7e2ef2ff79ac450bb25d53",
+        "sha256:564d2675682bd497b59907d2205031acbf7d3fadf8c763b689b9ede20300b215",
+        "sha256:5d13bf5197a92149dc0badcc2b699267ff65a867029f465accfca8abab95f412",
+        "sha256:5eda665f6789edb9b57b57a159b9c55482cbe5b046d7db458948370554b16439",
+        "sha256:5edb2524d4032be4564c65dc4f9d01e79fe8fad5f966e5b552f4e5164fef0885",
+        "sha256:79691794288bc51e2a3b8de2bc0272ca8355d0b8503077ea57c0716e840ebaef",
+        "sha256:7fcc8681e9981b9b511cdee7c580d5b005f3bb86b65bde2188e04a29f1d63317",
+        "sha256:8e447e05ec88b1b408a4c9cde85aa6f4b04f06aa874b9f0b8e8319faf51b1fee",
+        "sha256:90ea6b3e7787620bb295a4ae050d2811c807d65b1486749414f78cfd6fb61489",
+        "sha256:9e13239952694b8b831088431d15f771beace10edfcf9ef230cefea14f18508f",
+        "sha256:d40f081187f7b54d7a99d8a5c782eaa4edc335a057aa54c85059272ed826dc09",
+        "sha256:e1df1a58ed2468c7b7ce9a2f9752a32ad08eac2bcd56318625c3647c2cd2da6f",
+        "sha256:e98d0cec437097f09c7834a11c69d79fe6241729b23f656cfc227e93294fc242",
+        "sha256:f8d59627702d2ff27cb495ca1abdea8bd8d581de425c56e93bff6517134e0a9b",
+        "sha256:fc30cdf2e949a2225b012a7911d1d031df3d23e99b7eda7dfc982dc4a860dae9"
+      ],
+      "index": "pypi",
+      "version": "==7.0"
+    },
+    "whitenoise": {
+      "hashes": [
+        "sha256:118ab3e5f815d380171b100b05b76de2a07612f422368a201a9ffdeefb2251c1",
+        "sha256:42133ddd5229eeb6a0c9899496bdbe56c292394bf8666da77deeb27454c0456a"
+      ],
+      "index": "pypi",
+      "version": "==4.1.2"
     }
+  },
+  "develop": {
+    "aiofiles": {
+      "hashes": [
+        "sha256:021ea0ba314a86027c166ecc4b4c07f2d40fc0f4b3a950d1868a0f2571c2bbee",
+        "sha256:1e644c2573f953664368de28d2aa4c89dfd64550429d0c27c4680ccd3aa4985d"
+      ],
+      "index": "pypi",
+      "version": "==0.4.0"
+    },
+    "aspy.yaml": {
+      "hashes": [
+        "sha256:19dd2ee74f96b72a3096d78be1a872914c70982299cda137725478954870a896",
+        "sha256:5eaaacd0886e8b581f0e4ff383fb6504720bb2b3c7be17307724246261a41adf"
+      ],
+      "version": "==1.1.2"
+    },
+    "astroid": {
+      "hashes": [
+        "sha256:7f5a9f32ba7acd09c3c437946a9fc779494fc4dc6110958fe440dda30ffa4db0",
+        "sha256:dd357d91d582bc775ad635ac6c35e0a5d305678650df23bd6b20138429b9765d"
+      ],
+      "version": "==2.2.0.dev0"
+    },
+    "atomicwrites": {
+      "hashes": [
+        "sha256:03472c30eb2c5d1ba9227e4c2ca66ab8287fbfbbda3888aa93dc2e28fc6811b4",
+        "sha256:75a9445bac02d8d058d5e1fe689654ba5a6556a1dfd8ce6ec55a0ed79866cfa6"
+      ],
+      "version": "==1.3.0"
+    },
+    "attrs": {
+      "hashes": [
+        "sha256:10cbf6e27dbce8c30807caf056c8eb50917e0eaafe86347671b57254006c3e69",
+        "sha256:ca4be454458f9dec299268d472aaa5a11f67a4ff70093396e1ceae9c76cf4bbb"
+      ],
+      "version": "==18.2.0"
+    },
+    "bocadillo": {
+      "editable": true,
+      "extras": ["templates"],
+      "path": "."
+    },
+    "bumpversion": {
+      "hashes": [
+        "sha256:6744c873dd7aafc24453d8b6a1a0d6d109faf63cd0cd19cb78fd46e74932c77e",
+        "sha256:6753d9ff3552013e2130f7bc03c1007e24473b4835952679653fb132367bdd57"
+      ],
+      "index": "pypi",
+      "version": "==0.5.3"
+    },
+    "certifi": {
+      "hashes": [
+        "sha256:47f9c83ef4c0c621eaef743f133f09fa8a74a9b75f037e8624f83bd1b6626cb7",
+        "sha256:993f830721089fef441cdfeb4b2c8c9df86f0c63239f06bd025a76a7daddb033"
+      ],
+      "version": "==2018.11.29"
+    },
+    "cfgv": {
+      "hashes": [
+        "sha256:39d9055c47e3932908fe25abd5807e21dc002630db01c7a5f05738d027e2b706",
+        "sha256:41d22dd864c474f919ecb88900000d2410d640315f75bdb79b3abf9347089641"
+      ],
+      "version": "==1.4.0"
+    },
+    "chardet": {
+      "hashes": [
+        "sha256:84ab92ed1c4d4f16916e05906b6b75a6c0fb5db821cc65e70cbd64a3e2a5eaae",
+        "sha256:fc323ffcaeaed0e0a02bf4d117757b98aed530d9ed4531e3e15460124c106691"
+      ],
+      "version": "==3.0.4"
+    },
+    "click": {
+      "hashes": [
+        "sha256:2335065e6395b9e67ca716de5f7526736bfa6ceead690adf616d925bdc622b13",
+        "sha256:5b94b49521f6456670fdb30cd82a4eca9412788a93fa6dd6df72c94d5a8ff2d7"
+      ],
+      "version": "==7.0"
+    },
+    "coverage": {
+      "hashes": [
+        "sha256:029c69deaeeeae1b15bc6c59f0ffa28aa8473721c614a23f2c2976dec245cd12",
+        "sha256:02abbbebc6e9d5abe13cd28b5e963dedb6ffb51c146c916d17b18f141acd9947",
+        "sha256:1bbfe5b82a3921d285e999c6d256c1e16b31c554c29da62d326f86c173d30337",
+        "sha256:210c02f923df33a8d0e461c86fdcbbb17228ff4f6d92609fc06370a98d283c2d",
+        "sha256:2d0807ba935f540d20b49d5bf1c0237b90ce81e133402feda906e540003f2f7a",
+        "sha256:35d7a013874a7c927ce997350d314144ffc5465faf787bb4e46e6c4f381ef562",
+        "sha256:3636f9d0dcb01aed4180ef2e57a4e34bb4cac3ecd203c2a23db8526d86ab2fb4",
+        "sha256:42f4be770af2455a75e4640f033a82c62f3fb0d7a074123266e143269d7010ef",
+        "sha256:48440b25ba6cda72d4c638f3a9efa827b5b87b489c96ab5f4ff597d976413156",
+        "sha256:4dac8dfd1acf6a3ac657475dfdc66c621f291b1b7422a939cc33c13ac5356473",
+        "sha256:4e8474771c69c2991d5eab65764289a7dd450bbea050bc0ebb42b678d8222b42",
+        "sha256:551f10ddfeff56a1325e5a34eff304c5892aa981fd810babb98bfee77ee2fb17",
+        "sha256:5b104982f1809c1577912519eb249f17d9d7e66304ad026666cb60a5ef73309c",
+        "sha256:5c62aef73dfc87bfcca32cee149a1a7a602bc74bac72223236b0023543511c88",
+        "sha256:633151f8d1ad9467b9f7e90854a7f46ed8f2919e8bc7d98d737833e8938fc081",
+        "sha256:772207b9e2d5bf3f9d283b88915723e4e92d9a62c83f44ec92b9bd0cd685541b",
+        "sha256:7d5e02f647cd727afc2659ec14d4d1cc0508c47e6cfb07aea33d7aa9ca94d288",
+        "sha256:a9798a4111abb0f94584000ba2a2c74841f2cfe5f9254709756367aabbae0541",
+        "sha256:b38ea741ab9e35bfa7015c93c93bbd6a1623428f97a67083fc8ebd366238b91f",
+        "sha256:b6a5478c904236543c0347db8a05fac6fc0bd574c870e7970faa88e1d9890044",
+        "sha256:c6248bfc1de36a3844685a2e10ba17c18119ba6252547f921062a323fb31bff1",
+        "sha256:c705ab445936457359b1424ef25ccc0098b0491b26064677c39f1d14a539f056",
+        "sha256:d95a363d663ceee647291131dbd213af258df24f41350246842481ec3709bd33",
+        "sha256:e27265eb80cdc5dab55a40ef6f890e04ecc618649ad3da5265f128b141f93f78",
+        "sha256:ebc276c9cb5d917bd2ae959f84ffc279acafa9c9b50b0fa436ebb70bbe2166ea",
+        "sha256:f4d229866d030863d0fe3bf297d6d11e6133ca15bbb41ed2534a8b9a3d6bd061",
+        "sha256:f95675bd88b51474d4fe5165f3266f419ce754ffadfb97f10323931fa9ac95e5",
+        "sha256:f95bc54fb6d61b9f9ff09c4ae8ff6a3f5edc937cda3ca36fc937302a7c152bf1",
+        "sha256:fd0f6be53de40683584e5331c341e65a679dbe5ec489a0697cec7c2ef1a48cda"
+      ],
+      "version": "==5.0a4"
+    },
+    "h11": {
+      "hashes": [
+        "sha256:acca6a44cb52a32ab442b1779adf0875c443c689e9e028f8d831a3769f9c5208",
+        "sha256:f2b1ca39bfed357d1f19ac732913d5f9faa54a5062eca7d2ec3a916cfb7ae4c7"
+      ],
+      "version": "==0.8.1"
+    },
+    "httptools": {
+      "hashes": [
+        "sha256:04c7703bbef0e8ca28b09811547352b8c7c20549eab70dc24e536bb24fd2b7c5"
+      ],
+      "version": "==0.0.11"
+    },
+    "identify": {
+      "hashes": [
+        "sha256:04470dbd28741b47d889b77e4dea7a86105c9a338dca987a74ded7bc29f0c45b",
+        "sha256:d3ddec4436e043c3398392b4ba8936b4ab52fa262284e767eb6c351d9b3ab5b7"
+      ],
+      "version": "==1.2.2"
+    },
+    "idna": {
+      "hashes": [
+        "sha256:c357b3f628cf53ae2c4c05627ecc484553142ca23264e593d327bcde5e9c3407",
+        "sha256:ea8b7f6188e6fa117537c3df7da9fc686d485087abf6ac197f9c46432f7e4a3c"
+      ],
+      "version": "==2.8"
+    },
+    "importlib-metadata": {
+      "hashes": [
+        "sha256:a17ce1a8c7bff1e8674cb12c992375d8d0800c9190177ecf0ad93e0097224095",
+        "sha256:b50191ead8c70adfa12495fba19ce6d75f2e0275c14c5a7beb653d6799b512bd"
+      ],
+      "version": "==0.8"
+    },
+    "isort": {
+      "hashes": [
+        "sha256:1153601da39a25b14ddc54955dbbacbb6b2d19135386699e2ad58517953b34af",
+        "sha256:b9c40e9750f3d77e6e4d441d8b0266cf555e7cdabdcff33c4fd06366ca761ef8",
+        "sha256:ec9ef8f4a9bc6f71eec99e1806bfa2de401650d996c59330782b89a5555c1497"
+      ],
+      "version": "==4.3.4"
+    },
+    "jinja2": {
+      "hashes": [
+        "sha256:74c935a1b8bb9a3947c50a54766a969d4846290e1e788ea44c1392163723c3bd",
+        "sha256:f84be1bb0040caca4cea721fcbbbbd61f9be9464ca236387158b0feea01914a4"
+      ],
+      "version": "==2.10"
+    },
+    "lazy-object-proxy": {
+      "hashes": [
+        "sha256:0ce34342b419bd8f018e6666bfef729aec3edf62345a53b537a4dcc115746a33",
+        "sha256:1b668120716eb7ee21d8a38815e5eb3bb8211117d9a90b0f8e21722c0758cc39",
+        "sha256:209615b0fe4624d79e50220ce3310ca1a9445fd8e6d3572a896e7f9146bbf019",
+        "sha256:27bf62cb2b1a2068d443ff7097ee33393f8483b570b475db8ebf7e1cba64f088",
+        "sha256:27ea6fd1c02dcc78172a82fc37fcc0992a94e4cecf53cb6d73f11749825bd98b",
+        "sha256:2c1b21b44ac9beb0fc848d3993924147ba45c4ebc24be19825e57aabbe74a99e",
+        "sha256:2df72ab12046a3496a92476020a1a0abf78b2a7db9ff4dc2036b8dd980203ae6",
+        "sha256:320ffd3de9699d3892048baee45ebfbbf9388a7d65d832d7e580243ade426d2b",
+        "sha256:50e3b9a464d5d08cc5227413db0d1c4707b6172e4d4d915c1c70e4de0bbff1f5",
+        "sha256:5276db7ff62bb7b52f77f1f51ed58850e315154249aceb42e7f4c611f0f847ff",
+        "sha256:61a6cf00dcb1a7f0c773ed4acc509cb636af2d6337a08f362413c76b2b47a8dd",
+        "sha256:6ae6c4cb59f199d8827c5a07546b2ab7e85d262acaccaacd49b62f53f7c456f7",
+        "sha256:7661d401d60d8bf15bb5da39e4dd72f5d764c5aff5a86ef52a042506e3e970ff",
+        "sha256:7bd527f36a605c914efca5d3d014170b2cb184723e423d26b1fb2fd9108e264d",
+        "sha256:7cb54db3535c8686ea12e9535eb087d32421184eacc6939ef15ef50f83a5e7e2",
+        "sha256:7f3a2d740291f7f2c111d86a1c4851b70fb000a6c8883a59660d95ad57b9df35",
+        "sha256:81304b7d8e9c824d058087dcb89144842c8e0dea6d281c031f59f0acf66963d4",
+        "sha256:933947e8b4fbe617a51528b09851685138b49d511af0b6c0da2539115d6d4514",
+        "sha256:94223d7f060301b3a8c09c9b3bc3294b56b2188e7d8179c762a1cda72c979252",
+        "sha256:ab3ca49afcb47058393b0122428358d2fbe0408cf99f1b58b295cfeb4ed39109",
+        "sha256:bd6292f565ca46dee4e737ebcc20742e3b5be2b01556dafe169f6c65d088875f",
+        "sha256:cb924aa3e4a3fb644d0c463cad5bc2572649a6a3f68a7f8e4fbe44aaa6d77e4c",
+        "sha256:d0fc7a286feac9077ec52a927fc9fe8fe2fabab95426722be4c953c9a8bede92",
+        "sha256:ddc34786490a6e4ec0a855d401034cbd1242ef186c20d79d2166d6a4bd449577",
+        "sha256:e34b155e36fa9da7e1b7c738ed7767fc9491a62ec6af70fe9da4a057759edc2d",
+        "sha256:e5b9e8f6bda48460b7b143c3821b21b452cb3a835e6bbd5dd33aa0c8d3f5137d",
+        "sha256:e81ebf6c5ee9684be8f2c87563880f93eedd56dd2b6146d8a725b50b7e5adb0f",
+        "sha256:eb91be369f945f10d3a49f5f9be8b3d0b93a4c2be8f8a5b83b0571b8123e0a7a",
+        "sha256:f460d1ceb0e4a5dcb2a652db0904224f367c9b3c1470d5a7683c0480e582468b"
+      ],
+      "version": "==1.3.1"
+    },
+    "livereload": {
+      "hashes": [
+        "sha256:29cadfabcedd12eed792e0131991235b9d4764d4474bed75cf525f57109ec0a2",
+        "sha256:e632a6cd1d349155c1d7f13a65be873b38f43ef02961804a1bba8d817fa649a7"
+      ],
+      "version": "==2.6.0"
+    },
+    "markdown": {
+      "hashes": [
+        "sha256:c00429bd503a47ec88d5e30a751e147dcb4c6889663cd3e2ba0afe858e009baa",
+        "sha256:d02e0f9b04c500cde6637c11ad7c72671f359b87b9fe924b2383649d8841db7c"
+      ],
+      "version": "==3.0.1"
+    },
+    "markupsafe": {
+      "hashes": [
+        "sha256:048ef924c1623740e70204aa7143ec592504045ae4429b59c30054cb31e3c432",
+        "sha256:130f844e7f5bdd8e9f3f42e7102ef1d49b2e6fdf0d7526df3f87281a532d8c8b",
+        "sha256:19f637c2ac5ae9da8bfd98cef74d64b7e1bb8a63038a3505cd182c3fac5eb4d9",
+        "sha256:1b8a7a87ad1b92bd887568ce54b23565f3fd7018c4180136e1cf412b405a47af",
+        "sha256:1c25694ca680b6919de53a4bb3bdd0602beafc63ff001fea2f2fc16ec3a11834",
+        "sha256:1f19ef5d3908110e1e891deefb5586aae1b49a7440db952454b4e281b41620cd",
+        "sha256:1fa6058938190ebe8290e5cae6c351e14e7bb44505c4a7624555ce57fbbeba0d",
+        "sha256:31cbb1359e8c25f9f48e156e59e2eaad51cd5242c05ed18a8de6dbe85184e4b7",
+        "sha256:3e835d8841ae7863f64e40e19477f7eb398674da6a47f09871673742531e6f4b",
+        "sha256:4e97332c9ce444b0c2c38dd22ddc61c743eb208d916e4265a2a3b575bdccb1d3",
+        "sha256:525396ee324ee2da82919f2ee9c9e73b012f23e7640131dd1b53a90206a0f09c",
+        "sha256:52b07fbc32032c21ad4ab060fec137b76eb804c4b9a1c7c7dc562549306afad2",
+        "sha256:52ccb45e77a1085ec5461cde794e1aa037df79f473cbc69b974e73940655c8d7",
+        "sha256:5c3fbebd7de20ce93103cb3183b47671f2885307df4a17a0ad56a1dd51273d36",
+        "sha256:5e5851969aea17660e55f6a3be00037a25b96a9b44d2083651812c99d53b14d1",
+        "sha256:5edfa27b2d3eefa2210fb2f5d539fbed81722b49f083b2c6566455eb7422fd7e",
+        "sha256:7d263e5770efddf465a9e31b78362d84d015cc894ca2c131901a4445eaa61ee1",
+        "sha256:83381342bfc22b3c8c06f2dd93a505413888694302de25add756254beee8449c",
+        "sha256:857eebb2c1dc60e4219ec8e98dfa19553dae33608237e107db9c6078b1167856",
+        "sha256:98e439297f78fca3a6169fd330fbe88d78b3bb72f967ad9961bcac0d7fdd1550",
+        "sha256:bf54103892a83c64db58125b3f2a43df6d2cb2d28889f14c78519394feb41492",
+        "sha256:d9ac82be533394d341b41d78aca7ed0e0f4ba5a2231602e2f05aa87f25c51672",
+        "sha256:e982fe07ede9fada6ff6705af70514a52beb1b2c3d25d4e873e82114cf3c5401",
+        "sha256:edce2ea7f3dfc981c4ddc97add8a61381d9642dc3273737e756517cc03e84dd6",
+        "sha256:efdc45ef1afc238db84cb4963aa689c0408912a0239b0721cb172b4016eb31d6",
+        "sha256:f137c02498f8b935892d5c0172560d7ab54bc45039de8805075e19079c639a9c",
+        "sha256:f82e347a72f955b7017a39708a3667f106e6ad4d10b25f237396a7115d8ed5fd",
+        "sha256:fb7c206e01ad85ce57feeaaa0bf784b97fa3cad0d4a5737bc5295785f5c613a1"
+      ],
+      "version": "==1.1.0"
+    },
+    "mccabe": {
+      "hashes": [
+        "sha256:ab8a6258860da4b6677da4bd2fe5dc2c659cff31b3ee4f7f5d64e79735b80d42",
+        "sha256:dd8d182285a0fe56bace7f45b5e7d1a6ebcbf524e8f3bd87eb0f125271b8831f"
+      ],
+      "version": "==0.6.1"
+    },
+    "mkdocs": {
+      "hashes": [
+        "sha256:17d34329aad75d5de604b9ed4e31df3a4d235afefdc46ce7b1964fddb2e1e939",
+        "sha256:8cc8b38325456b9e942c981a209eaeb1e9f3f77b493ad755bfef889b9c8d356a"
+      ],
+      "version": "==1.0.4"
+    },
+    "more-itertools": {
+      "hashes": [
+        "sha256:0125e8f60e9e031347105eb1682cef932f5e97d7b9a1a28d9bf00c22a5daef40",
+        "sha256:590044e3942351a1bdb1de960b739ff4ce277960f2425ad4509446dbace8d9d1"
+      ],
+      "markers": "python_version > '2.7'",
+      "version": "==6.0.0"
+    },
+    "mypy": {
+      "hashes": [
+        "sha256:308c274eb8482fbf16006f549137ddc0d69e5a589465e37b99c4564414363ca7",
+        "sha256:e80fd6af34614a0e898a57f14296d0dacb584648f0339c2e000ddbf0f4cc2f8d"
+      ],
+      "index": "pypi",
+      "version": "==0.670"
+    },
+    "mypy-extensions": {
+      "hashes": [
+        "sha256:37e0e956f41369209a3d5f34580150bcacfabaa57b33a15c0b25f4b5725e0812",
+        "sha256:b16cabe759f55e3409a7d231ebd2841378fb0c27a5d1994719e340e4f429ac3e"
+      ],
+      "version": "==0.4.1"
+    },
+    "nodeenv": {
+      "hashes": [
+        "sha256:ad8259494cf1c9034539f6cced78a1da4840a4b157e23640bc4a0c0546b0cb7a"
+      ],
+      "version": "==1.3.3"
+    },
+    "parse": {
+      "hashes": [
+        "sha256:870dd675c1ee8951db3e29b81ebe44fd131e3eb8c03a79483a58ea574f3145c2"
+      ],
+      "index": "pypi",
+      "version": "==1.11.1"
+    },
+    "pluggy": {
+      "hashes": [
+        "sha256:8ddc32f03971bfdf900a81961a48ccf2fb677cf7715108f85295c67405798616",
+        "sha256:980710797ff6a041e9a73a5787804f848996ecaa6f8a1b1e08224a5894f2074a"
+      ],
+      "version": "==0.8.1"
+    },
+    "pre-commit": {
+      "hashes": [
+        "sha256:40bc3f3a56402d73c54db2dc855fccfb2e7b1b8136da29c61470c1d999614060",
+        "sha256:dfca349528e1b1272bc35511e4375d8bb01d4b0dec5eb632e0cf2d7e7458fecc"
+      ],
+      "index": "pypi",
+      "version": "==1.14.3"
+    },
+    "py": {
+      "hashes": [
+        "sha256:bf92637198836372b520efcba9e020c330123be8ce527e535d185ed4b6f45694",
+        "sha256:e76826342cefe3c3d5f7e8ee4316b80d1dd8a300781612ddbc765c17ba25a6c6"
+      ],
+      "version": "==1.7.0"
+    },
+    "pydoc-markdown": {
+      "hashes": [
+        "sha256:f1511ad5a6ca33a52dd2010651d18e9debb57bcf36ab87eca560dd15a753ce1f"
+      ],
+      "index": "pypi",
+      "version": "==2.0.5"
+    },
+    "pylint": {
+      "hashes": [
+        "sha256:238df538ea18c9004981202e5bbbd56c47039fe8230c45d3b1f255d97181b716",
+        "sha256:3c031c10a276587ba5e73b3189c33749973d66473f77ecb53715e27cd2650348"
+      ],
+      "index": "pypi",
+      "version": "==2.3.0.dev1"
+    },
+    "pytest": {
+      "hashes": [
+        "sha256:80cfd9c8b9e93f419abcc0400e9f595974a98e44b6863a77d3e1039961bfc9c4",
+        "sha256:c2396a15726218a2dfef480861c4ba37bd3952ebaaa5b0fede3fc23fddcd7f8c"
+      ],
+      "index": "pypi",
+      "version": "==4.2.1"
+    },
+    "pytest-asyncio": {
+      "hashes": [
+        "sha256:9fac5100fd716cbecf6ef89233e8590a4ad61d729d1732e0a96b84182df1daaf",
+        "sha256:d734718e25cfc32d2bf78d346e99d33724deeba774cc4afdf491530c6184b63b"
+      ],
+      "index": "pypi",
+      "version": "==0.10.0"
+    },
+    "pytest-cov": {
+      "hashes": [
+        "sha256:0ab664b25c6aa9716cbf203b17ddb301932383046082c081b9848a0edf5add33",
+        "sha256:230ef817450ab0699c6cc3c9c8f7a829c34674456f2ed8df1fe1d39780f7c87f"
+      ],
+      "index": "pypi",
+      "version": "==2.6.1"
+    },
+    "pyyaml": {
+      "hashes": [
+        "sha256:254bf6fda2b7c651837acb2c718e213df29d531eebf00edb54743d10bcb694eb",
+        "sha256:3108529b78577327d15eec243f0ff348a0640b0c3478d67ad7f5648f93bac3e2",
+        "sha256:3c17fb92c8ba2f525e4b5f7941d850e7a48c3a59b32d331e2502a3cdc6648e76",
+        "sha256:8d6d96001aa7f0a6a4a95e8143225b5d06e41b1131044913fecb8f85a125714b",
+        "sha256:c8a88edd93ee29ede719080b2be6cb2333dfee1dccba213b422a9c8e97f2967b"
+      ],
+      "version": "==4.2b4"
+    },
+    "requests": {
+      "hashes": [
+        "sha256:502a824f31acdacb3a35b6690b5fbf0bc41d63a24a45c4004352b0242707598e",
+        "sha256:7bf2a778576d825600030a110f3c0e3e8edc51dfaafe1c146e39a2027784957b"
+      ],
+      "index": "pypi",
+      "version": "==2.21.0"
+    },
+    "six": {
+      "hashes": [
+        "sha256:3350809f0555b11f552448330d0b52d5f24c91a322ea4a15ef22629740f3761c",
+        "sha256:d16a0141ec1a18405cd4ce8b4613101da75da0e9a7aec5bdd4fa804d0e0eba73"
+      ],
+      "version": "==1.12.0"
+    },
+    "starlette": {
+      "hashes": [
+        "sha256:abaf46f62be0540b2e851bf14aed088bf1c4b2cb25b87421743a64b71a08a5af"
+      ],
+      "index": "pypi",
+      "version": "==0.10.3"
+    },
+    "toml": {
+      "hashes": [
+        "sha256:229f81c57791a41d65e399fc06bf0848bab550a9dfd5ed66df18ce5f05e73d5c",
+        "sha256:235682dd292d5899d361a811df37e04a8828a5b1da3115886b73cf81ebc9100e"
+      ],
+      "version": "==0.10.0"
+    },
+    "tornado": {
+      "hashes": [
+        "sha256:d3b719a0cb7094e2b1ca94b31f4b601639fa7ad01a548a1a2ccdd6cbdfd56671"
+      ],
+      "version": "==6.0b1"
+    },
+    "typed-ast": {
+      "hashes": [
+        "sha256:035a54ede6ce1380599b2ce57844c6554666522e376bd111eb940fbc7c3dad23",
+        "sha256:037c35f2741ce3a9ac0d55abfcd119133cbd821fffa4461397718287092d9d15",
+        "sha256:049feae7e9f180b64efacbdc36b3af64a00393a47be22fa9cb6794e68d4e73d3",
+        "sha256:19228f7940beafc1ba21a6e8e070e0b0bfd1457902a3a81709762b8b9039b88d",
+        "sha256:2ea681e91e3550a30c2265d2916f40a5f5d89b59469a20f3bad7d07adee0f7a6",
+        "sha256:3a6b0a78af298d82323660df5497bcea0f0a4a25a0b003afd0ce5af049bd1f60",
+        "sha256:5385da8f3b801014504df0852bf83524599df890387a3c2b17b7caa3d78b1773",
+        "sha256:606d8afa07eef77280c2bf84335e24390055b478392e1975f96286d99d0cb424",
+        "sha256:69245b5b23bbf7fb242c9f8f08493e9ecd7711f063259aefffaeb90595d62287",
+        "sha256:6f6d839ab09830d59b7fa8fb6917023d8cb5498ee1f1dbd82d37db78eb76bc99",
+        "sha256:730888475f5ac0e37c1de4bd05eeb799fdb742697867f524dc8a4cd74bcecc23",
+        "sha256:9819b5162ffc121b9e334923c685b0d0826154e41dfe70b2ede2ce29034c71d8",
+        "sha256:9e60ef9426efab601dd9aa120e4ff560f4461cf8442e9c0a2b92548d52800699",
+        "sha256:af5fbdde0690c7da68e841d7fc2632345d570768ea7406a9434446d7b33b0ee1",
+        "sha256:b64efdbdf3bbb1377562c179f167f3bf301251411eb5ac77dec6b7d32bcda463",
+        "sha256:bac5f444c118aeb456fac1b0b5d14c6a71ea2a42069b09c176f75e9bd4c186f6",
+        "sha256:bda9068aafb73859491e13b99b682bd299c1b5fd50644d697533775828a28ee0",
+        "sha256:d659517ca116e6750101a1326107d3479028c5191f0ecee3c7203c50f5b915b0",
+        "sha256:eddd3fb1f3e0f82e5915a899285a39ee34ce18fd25d89582bc89fc9fb16cd2c6"
+      ],
+      "version": "==1.3.1"
+    },
+    "urllib3": {
+      "hashes": [
+        "sha256:61bf29cada3fc2fbefad4fdf059ea4bd1b4a86d2b6d15e1c7c0b582b9752fe39",
+        "sha256:de9529817c93f27c8ccbfead6985011db27bd0ddfcdb2d86f3f663385c6a9c22"
+      ],
+      "version": "==1.24.1"
+    },
+    "uvicorn": {
+      "hashes": [
+        "sha256:f9c15827ec2b9846425c30c1962e73d80d750eda70ac2dfa3a7340c7c10df9c3"
+      ],
+      "index": "pypi",
+      "version": "==0.4.4"
+    },
+    "uvloop": {
+      "hashes": [
+        "sha256:198fe0c196056930ec6c4a0a878e531a66d15467ca7c74a875aa90271f0c6e3f",
+        "sha256:1c175f47d34b84e33c0e312f4987c927ea004afc3a5f05d2f0f610d71d0e4c89",
+        "sha256:1c47f197be8f0a3c651dd20be1e1bd43268186246f246d4e86c91e95a89e4865",
+        "sha256:3fd4943570d20e8cd4d9f0a3190ebd5cf040e5610b685e05c878128a11f7ad14",
+        "sha256:435e232869923fd2248e4ca0ad73e24a5b4debf40bed9dcde133cfe1bef98a7a",
+        "sha256:9cfdb966ae804c46b96c92207dfd2174935ffc70e706e42e1c94c60d16dbe860",
+        "sha256:a585781443eeb2edb858f8c08c503aac237a5f1bebf0c84ea8340cc337afa408",
+        "sha256:b296493e033846e46488a6aa227a75c790091f5ee5456ec637bb0badad1e8851",
+        "sha256:c684047c6cf6d697ba37872fb1b4489012ea91f3f802c8fbb9c367c4902e88dc",
+        "sha256:da5a59d8812188b57b5783c7fb78891d14dd1050b6259680e0dbd4253d7d0f64"
+      ],
+      "version": "==0.12.1"
+    },
+    "virtualenv": {
+      "hashes": [
+        "sha256:8b9abfc51c38b70f61634bf265e5beacf6fae11fc25d355d1871f49b8e45f0db",
+        "sha256:cceab52aa7d4df1e1871a70236eb2b89fcfe29b6b43510d9738689787c513261"
+      ],
+      "version": "==16.4.0"
+    },
+    "websockets": {
+      "hashes": [
+        "sha256:04b42a1b57096ffa5627d6a78ea1ff7fad3bc2c0331ffc17bc32a4024da7fea0",
+        "sha256:08e3c3e0535befa4f0c4443824496c03ecc25062debbcf895874f8a0b4c97c9f",
+        "sha256:10d89d4326045bf5e15e83e9867c85d686b612822e4d8f149cf4840aab5f46e0",
+        "sha256:232fac8a1978fc1dead4b1c2fa27c7756750fb393eb4ac52f6bc87ba7242b2fa",
+        "sha256:4bf4c8097440eff22bc78ec76fe2a865a6e658b6977a504679aaf08f02c121da",
+        "sha256:51642ea3a00772d1e48fb0c492f0d3ae3b6474f34d20eca005a83f8c9c06c561",
+        "sha256:55d86102282a636e195dad68aaaf85b81d0bef449d7e2ef2ff79ac450bb25d53",
+        "sha256:564d2675682bd497b59907d2205031acbf7d3fadf8c763b689b9ede20300b215",
+        "sha256:5d13bf5197a92149dc0badcc2b699267ff65a867029f465accfca8abab95f412",
+        "sha256:5eda665f6789edb9b57b57a159b9c55482cbe5b046d7db458948370554b16439",
+        "sha256:5edb2524d4032be4564c65dc4f9d01e79fe8fad5f966e5b552f4e5164fef0885",
+        "sha256:79691794288bc51e2a3b8de2bc0272ca8355d0b8503077ea57c0716e840ebaef",
+        "sha256:7fcc8681e9981b9b511cdee7c580d5b005f3bb86b65bde2188e04a29f1d63317",
+        "sha256:8e447e05ec88b1b408a4c9cde85aa6f4b04f06aa874b9f0b8e8319faf51b1fee",
+        "sha256:90ea6b3e7787620bb295a4ae050d2811c807d65b1486749414f78cfd6fb61489",
+        "sha256:9e13239952694b8b831088431d15f771beace10edfcf9ef230cefea14f18508f",
+        "sha256:d40f081187f7b54d7a99d8a5c782eaa4edc335a057aa54c85059272ed826dc09",
+        "sha256:e1df1a58ed2468c7b7ce9a2f9752a32ad08eac2bcd56318625c3647c2cd2da6f",
+        "sha256:e98d0cec437097f09c7834a11c69d79fe6241729b23f656cfc227e93294fc242",
+        "sha256:f8d59627702d2ff27cb495ca1abdea8bd8d581de425c56e93bff6517134e0a9b",
+        "sha256:fc30cdf2e949a2225b012a7911d1d031df3d23e99b7eda7dfc982dc4a860dae9"
+      ],
+      "index": "pypi",
+      "version": "==7.0"
+    },
+    "whitenoise": {
+      "hashes": [
+        "sha256:118ab3e5f815d380171b100b05b76de2a07612f422368a201a9ffdeefb2251c1",
+        "sha256:42133ddd5229eeb6a0c9899496bdbe56c292394bf8666da77deeb27454c0456a"
+      ],
+      "index": "pypi",
+      "version": "==4.1.2"
+    },
+    "wrapt": {
+      "hashes": [
+        "sha256:4aea003270831cceb8a90ff27c4031da6ead7ec1886023b80ce0dfe0adf61533"
+      ],
+      "version": "==1.11.1"
+    },
+    "zipp": {
+      "hashes": [
+        "sha256:55ca87266c38af6658b84db8cfb7343cdb0bf275f93c7afaea0d8e7a209c7478",
+        "sha256:682b3e1c62b7026afe24eadf6be579fb45fec54c07ea218bded8092af07a68c4"
+      ],
+      "version": "==0.3.3"
+    }
+  }
 }