import os
from functools import wraps
from typing import Any, Dict, List, Optional, Tuple, Type, Union, Callable

from starlette.middleware.cors import CORSMiddleware
from starlette.middleware.gzip import GZipMiddleware
from starlette.middleware.httpsredirect import HTTPSRedirectMiddleware
from starlette.middleware.trustedhost import TrustedHostMiddleware
from starlette.middleware.wsgi import WSGIResponder
from starlette.testclient import TestClient
from starlette.websockets import WebSocketClose
from uvicorn.main import get_logger, run
from uvicorn.reloaders.statreload import StatReload

<<<<<<< HEAD
from .app_types import ASGIApp, ASGIAppInstance, WSGIApp, Scope
from .constants import DEFAULT_CORS_CONFIG
from .error_handlers import ErrorHandler, convert_exception_to_response
=======
from bocadillo.compat import call_async
from bocadillo.constants import DEFAULT_CORS_CONFIG
from bocadillo.middleware import Dispatcher
from bocadillo.routing import RoutingMixin
from .app_types import ASGIApp, ASGIAppInstance, WSGIApp, Scope
from .error_handlers import ErrorHandler, error_to_text
>>>>>>> 35948ed5
from .events import EventsMixin
from .exceptions import HTTPError
from .hooks import HooksMixin
from .media import Media
from .meta import DocsMeta
from .recipes import RecipeBase
from .redirection import Redirection
from .request import Request
from .response import Response
<<<<<<< HEAD
from .routing import RoutingMixin, WebSocketRouteMatch, RouteMatch
from .staticfiles import static
from .templates import TemplatesMixin
from .websockets import WebSocket
=======
from .staticfiles import static
from .templates import TemplatesMixin
>>>>>>> 35948ed5


class API(
    TemplatesMixin, RoutingMixin, HooksMixin, EventsMixin, metaclass=DocsMeta
):
    """The all-mighty API class.

    This class implements the [ASGI](https://asgi.readthedocs.io) protocol.

    # Example

    ```python
    >>> import bocadillo
    >>> api = bocadillo.API()
    ```

    # Parameters

    templates_dir (str):
        The name of the directory where templates are searched for,
        relative to the application entry point.
        Defaults to `"templates"`.
    static_dir (str):
        The name of the directory containing static files, relative to
        the application entry point. Set to `None` to not serve any static
        files.
        Defaults to `"static"`.
    static_root (str):
        The path prefix for static assets.
        Defaults to `"static"`.
    allowed_hosts (list of str, optional):
        A list of hosts which the server is allowed to run at.
        If the list contains `"*"`, any host is allowed.
        Defaults to `["*"]`.
    enable_cors (bool):
        If `True`, Cross Origin Resource Sharing will be configured according
        to `cors_config`. Defaults to `False`.
        See also [CORS](../topics/features/cors.md).
    cors_config (dict):
        A dictionary of CORS configuration parameters.
        Defaults to `dict(allow_origins=[], allow_methods=["GET"])`.
    enable_hsts (bool):
        If `True`, enable HSTS (HTTP Strict Transport Security) and automatically
        redirect HTTP traffic to HTTPS.
        Defaults to `False`.
        See also [HSTS](../topics/features/hsts.md).
    enable_gzip (bool):
        If `True`, enable GZip compression and automatically
        compress responses for clients that support it.
        Defaults to `False`.
        See also [GZip](../topics/features/gzip.md).
    gzip_min_size (int):
        If specified, compress only responses that
        have more bytes than the specified value.
        Defaults to `1024`.
    media_type (str):
        Determines how values given to `res.media` are serialized.
        Can be one of the supported media types.
        Defaults to `"application/json"`.
        See also [Media](../topics/request-handling/media.md).
    """

    _error_handlers: List[Tuple[Type[Exception], ErrorHandler]]

    def __init__(
        self,
        templates_dir: str = "templates",
        static_dir: Optional[str] = "static",
        static_root: Optional[str] = "static",
        allowed_hosts: List[str] = None,
        enable_cors: bool = False,
        cors_config: dict = None,
        enable_hsts: bool = False,
        enable_gzip: bool = False,
        gzip_min_size: int = 1024,
        media_type: Optional[str] = Media.JSON,
    ):
        super().__init__(templates_dir=templates_dir)

        self._error_handlers = []
        self.add_error_handler(HTTPError, error_to_text)

        self._extra_apps: Dict[str, Any] = {}

        if static_dir is not None:
            if static_root is None:
                static_root = static_dir
            self.mount(static_root, static(static_dir))

        self._media = Media(media_type=media_type)

        self._middleware = []
        self._asgi_middleware = []

        if allowed_hosts is None:
            allowed_hosts = ["*"]
        self.add_asgi_middleware(
            TrustedHostMiddleware, allowed_hosts=allowed_hosts
        )

        if enable_cors:
            if cors_config is None:
                cors_config = {}
            cors_config = {**DEFAULT_CORS_CONFIG, **cors_config}
            self.add_asgi_middleware(CORSMiddleware, **cors_config)

        if enable_hsts:
            self.add_asgi_middleware(HTTPSRedirectMiddleware)

        if enable_gzip:
            self.add_asgi_middleware(GZipMiddleware, minimum_size=gzip_min_size)

    @property
    def client(self) -> TestClient:
        """A Starlette [TestClient] that can be used for testing the app.

        [TestClient]: https://www.starlette.io/testclient/
        """
        return self.get_client()

    def get_client(self, **kwargs) -> TestClient:
        return TestClient(self, **kwargs)

    def get_template_globals(self):
        """Return global variables available to all templates.

        # Returns
        variables (dict): a mapping of variable names to their values.
        """
        return {"url_for": self.url_for}

    def mount(self, prefix: str, app: Union[ASGIApp, WSGIApp]):
        """Mount another WSGI or ASGI app at the given prefix.

        # Parameters
        prefix (str): A path prefix where the app should be mounted, e.g. `"/myapp"`.
        app: An object implementing [WSGI](https://wsgi.readthedocs.io) or [ASGI](https://asgi.readthedocs.io) protocol.
        """
        if not prefix.startswith("/"):
            prefix = "/" + prefix
        self._extra_apps[prefix] = app

    def recipe(self, recipe: RecipeBase):
        recipe.apply(self)

    @property
    def media_type(self) -> str:
        """The currently configured media type.

        When setting it to a value outside of built-in or custom media types,
        an `UnsupportedMediaType` exception is raised.
        """
        return self._media.type

    @media_type.setter
    def media_type(self, media_type: str):
        self._media.type = media_type

    @property
    def media_handlers(self) -> dict:
        """The dictionary of supported media handlers.

        You can access, edit or replace this at will.
        """
        return self._media.handlers

    @media_handlers.setter
    def media_handlers(self, media_handlers: dict):
        self._media.handlers = media_handlers

    def add_error_handler(
        self, exception_cls: Type[Exception], handler: ErrorHandler
    ):
        """Register a new error handler.

        # Parameters
        exception_cls (Exception class):
            The type of exception that should be handled.
        handler (callable):
            The actual error handler, which is called when an instance of
            `exception_cls` is caught.
            Should accept a `req`, a `res` and an `exc`.
        """
        self._error_handlers.insert(0, (exception_cls, handler))

    def error_handler(self, exception_cls: Type[Exception]):
        """Register a new error handler (decorator syntax).

        # Example
        ```python
        >>> import bocadillo
        >>> api = bocadillo.API()
        >>> @api.error_handler(KeyError)
        ... def on_key_error(req, res, exc):
        ...     pass  # perhaps set res.content and res.status_code
        ```
        """

        def wrapper(handler):
            self.add_error_handler(exception_cls, handler)
            return handler

        return wrapper

    def _find_handler(
        self, exception_cls: Type[Exception]
    ) -> Optional[ErrorHandler]:
        for cls, handler in self._error_handlers:
            if issubclass(exception_cls, cls):
                return handler
        return None

    async def _handle_exception(
        self, req: Request, res: Response, exception: Exception
    ) -> None:
        # Handle an exception raised during dispatch.
        # If no handler was registered for the exception, it is raised.
        handler = self._find_handler(exception.__class__)
        if handler is None:
            return await self._handle_exception(req, res, HTTPError(500))

        await call_async(handler, req, res, exception)
        if res.status_code is None:
            res.status_code = 500

    def redirect(
        self,
        *,
        name: str = None,
        url: str = None,
        permanent: bool = False,
        **kwargs,
    ):
        """Redirect to another route.

        # Parameters
        name (str): name of the route to redirect to.
        url (str): URL of the route to redirect to, required if `name` is omitted.
        permanent (bool):
            If `False` (the default), returns a temporary redirection (302).
            If `True`, returns a permanent redirection (301).
        kwargs (dict):
            Route parameters.

        # Raises
        Redirection: an exception that will be caught by #API.dispatch().

        # See Also
        - [Redirecting](../topics/request-handling/redirecting.md)
        """
        if name is not None:
            url = self.url_for(name=name, **kwargs)
        else:
            assert url is not None, "url is expected if no route name is given"
        raise Redirection(url=url, permanent=permanent)

    def add_middleware(self, middleware_cls, **kwargs):
        """Register a middleware class.

        # Parameters

        middleware_cls (Middleware class):
            A subclass of `bocadillo.Middleware`.

        # See Also
        - [Middleware](../topics/features/middleware.md)
        """
        self._middleware.insert(0, (middleware_cls, kwargs))

    def add_asgi_middleware(self, middleware_cls, *args, **kwargs):
        """Register an ASGI middleware class.

        # Parameters
        middleware_cls (Middleware class):
            A class that complies with the ASGI specification.

        # See Also
        - [Middleware](../topics/features/middleware.md)
        - [ASGI](https://asgi.readthedocs.io)
        """
        self._asgi_middleware.insert(0, (middleware_cls, args, kwargs))

    def apply_asgi_middleware(self, app: ASGIApp) -> ASGIApp:
        """Wrap the registered ASGI middleware around an ASGI app.

        # Parameters
        app (ASGIApp): a callable complying with the ASGI specification.

        # Returns
        app_with_asgi_middleware (ASGIApp):
            The result `app = asgi(app, *args, **kwargs)` for
            each ASGI middleware class.

        # See Also
        - [add_asgi_middleware](#add-asgi-middleware)
        """
        for middleware_cls, args, kwargs in self._asgi_middleware:
            app: ASGIApp = middleware_cls(app, *args, **kwargs)
        return app

    async def dispatch(self, req: Request) -> Response:
        """Dispatch a request and return a response.

        # Parameters
        req (Request): an inbound HTTP request.

        # Returns
        response (Response): an HTTP response.

        # See Also
        - [How are requests processed?](../topics/request-handling/routes-url-design.md#how-are-requests-processed) for the dispatch algorithm.
        """

        res = Response(req, media=self._media)

        try:
            match: RouteMatch = self._router.match(req.url.path)
            if match is None:
                raise HTTPError(status=404)

            route, params = match.route, match.params
            route.raise_for_method(req)

            try:
                hooks = self.get_hooks().on(route, req, res, params)
                async with hooks:
                    await route(req, res, **params)
            except Redirection as redirection:
                res = redirection.response

        except Exception as e:
            await self._handle_exception(req, res, e)

        return res

    def _convert_exception_to_response(
        self, dispatch: Dispatcher
    ) -> Dispatcher:
        # Wrap call to `dispatch()` to always return an HTTP response.

        @wraps(dispatch)
        async def inner(req: Request) -> Response:
            try:
                res = await dispatch(req)
            except Exception as exc:
                res = Response(req, media=self._media)
                await self._handle_exception(req, res, exc)
            return res

        return inner

    async def get_response(self, req: Request) -> Response:
        """Return a response for an incoming request.

        # Parameters
        req (Request): a Request object.

        # Returns
        res (Response):
            a Response object, obtained by going down the middleware chain,
            calling `dispatch()` and going up the middleware chain.

        # See Also
        - [dispatch](#dispatch)
        - [Middleware](../topics/features/middleware.md)
        """
        convert = self._convert_exception_to_response
        dispatch = convert(self.dispatch)
        for cls, kwargs in self._middleware:
            middleware = cls(dispatch, **kwargs)
            dispatch = convert(middleware)
        return await dispatch(req)

    async def dispatch_websocket(self, scope: Scope, receive, send):
        match: WebSocketRouteMatch = self._router.match(
            scope["path"], websocket=True
        )
        if match is None:
            # Close with a 403 error code, as specified in the ASGI spec:
            # https://asgi.readthedocs.io/en/latest/specs/www.html#close
            await WebSocketClose(code=403)(receive, send)
        else:
            ws = WebSocket(scope, receive, send, **match.route.ws_kwargs)
            await match.route(ws, **match.params)

    def create_app(self, scope: Scope) -> ASGIAppInstance:
        """Build and return an instance of the `API`'s own ASGI application.

        # Parameters
        scope (dict): an ASGI connection scope.

        # Returns
        asgi (ASGIAppInstance):
            creates a `Request` and awaits the result of `get_response()`.
        """

        async def asgi(receive, send):
            nonlocal scope
            if scope["type"] == "websocket":
                await self.dispatch_websocket(scope, receive, send)
            else:
                assert scope["type"] == "http"
                req = Request(scope, receive)
                res = await self.get_response(req)
                await res(receive, send)

        return asgi

    def find_app(self, scope: Scope) -> ASGIAppInstance:
        """Return the ASGI application suited to the given ASGI scope.

        The application is chosen according to the following algorithm:

        - If `scope` has a `lifespan` type, the lifespan handler is returned.
        This occurs on server startup and shutdown.
        - If the scope's `path` begins with any of the prefixes of a mounted
        sub-app, said sub-app is returned (converting from WSGI to ASGI if
        necessary).
        - Otherwise, the `API`'s own ASGI application is returned.

        # Parameters
        scope (dict):
            An ASGI scope.

        # Returns
        app:
            An ASGI application instance.

        # See Also
        - [Lifespan Protocol](https://asgi.readthedocs.io/en/latest/specs/lifespan.html)
        - [ASGI connection scope](https://asgi.readthedocs.io/en/latest/specs/main.html#connection-scope)
        - [Events](../topics/features/events.md)
        - [mount](#mount)
        - [create_app](#create-app)
        """
        if scope["type"] == "lifespan":
            return self.handle_lifespan(scope)

        path: str = scope["path"]

        # Return a sub-mounted extra app, if found
        for prefix, app in self._extra_apps.items():
            if not path.startswith(prefix):
                continue
            # Remove prefix from path so that the request is made according
            # to the mounted app's point of view.
            scope["path"] = path[len(prefix) :]
            try:
                return app(scope)
            except TypeError:
                return WSGIResponder(app, scope)

        return self.apply_asgi_middleware(self.create_app)(scope)

    def run(
        self,
        host: str = None,
        port: int = None,
        debug: bool = False,
        log_level: str = "info",
        _run: Callable = None,
        **kwargs,
    ):
        """Serve the application using [uvicorn](https://www.uvicorn.org).

        # Parameters

        host (str):
            The host to bind to.
            Defaults to `"127.0.0.1"` (localhost).
            If not given and `$PORT` is set, `"0.0.0.0"` will be used to
            serve to all known hosts.
        port (int):
            The port to bind to.
            Defaults to `8000` or (if set) the value of the `$PORT` environment
            variable.
        debug (bool):
            Whether to serve the application in debug mode. Defaults to `False`.
        log_level (str):
            A logging level for the debug logger. Must be a logging level
            from the `logging` module. Defaults to `"info"`.
        kwargs (dict):
            Extra keyword arguments that will be passed to the Uvicorn runner.

        # See Also
        - [Configuring host and port](../topics/api.md#configuring-host-and-port)
        - [Debug mode](../topics/api.md#debug-mode)
        - [Uvicorn settings](https://www.uvicorn.org/settings/) for all
        available keyword arguments.
        """
        if _run is None:  # pragma: no cover
            _run = run

        if "PORT" in os.environ:
            port = int(os.environ["PORT"])
            if host is None:
                host = "0.0.0.0"

        if host is None:
            host = "127.0.0.1"

        if port is None:
            port = 8000

        if debug:
            reloader = StatReload(get_logger(log_level))
            reloader.run(
                run,
                {
                    "app": self,
                    "host": host,
                    "port": port,
                    "log_level": log_level,
                    "debug": debug,
                    **kwargs,
                },
            )
        else:
            _run(self, host=host, port=port, **kwargs)

    def __call__(self, scope: Scope) -> ASGIAppInstance:
        return self.find_app(scope)<|MERGE_RESOLUTION|>--- conflicted
+++ resolved
@@ -12,18 +12,11 @@
 from uvicorn.main import get_logger, run
 from uvicorn.reloaders.statreload import StatReload
 
-<<<<<<< HEAD
-from .app_types import ASGIApp, ASGIAppInstance, WSGIApp, Scope
-from .constants import DEFAULT_CORS_CONFIG
-from .error_handlers import ErrorHandler, convert_exception_to_response
-=======
 from bocadillo.compat import call_async
 from bocadillo.constants import DEFAULT_CORS_CONFIG
 from bocadillo.middleware import Dispatcher
-from bocadillo.routing import RoutingMixin
 from .app_types import ASGIApp, ASGIAppInstance, WSGIApp, Scope
 from .error_handlers import ErrorHandler, error_to_text
->>>>>>> 35948ed5
 from .events import EventsMixin
 from .exceptions import HTTPError
 from .hooks import HooksMixin
@@ -33,15 +26,10 @@
 from .redirection import Redirection
 from .request import Request
 from .response import Response
-<<<<<<< HEAD
 from .routing import RoutingMixin, WebSocketRouteMatch, RouteMatch
 from .staticfiles import static
 from .templates import TemplatesMixin
 from .websockets import WebSocket
-=======
-from .staticfiles import static
-from .templates import TemplatesMixin
->>>>>>> 35948ed5
 
 
 class API(
