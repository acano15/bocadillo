--- conflicted
+++ resolved
@@ -26,7 +26,6 @@
 
 - HTTP middleware classes can now expect both the `inner` middleware _and_ the `app` instance to be passed as positional arguments, instead of only `inner`. This allows to perform initialisation on the `app` in the middleware's `__init__()` method.
 
-<<<<<<< HEAD
 ### Deprecated
 
 - `app.client` has been deprecated in favor of the `create_client` helper, and will be removed in v0.14. For pytest users, consider building and using `client` fixture in your tests:
@@ -45,13 +44,12 @@
 def test_stuff(client):
     ...
 ```
-=======
+
 ## [v0.12.5] - 2019-03-06
 
 ### Fixed
 
 - A bug from v0.12.4 disallowed the creation of an application in a Python interpreter. This has been fixed.
->>>>>>> 7c2c1b74
 
 ## [v0.12.4] - 2019-03-05
 
