"""Package setup."""

import setuptools

description = "A modern Python web framework filled with asynchronous salsa."

with open("README.md", "r") as readme:
    long_description = readme.read()

GITHUB = "https://github.com/bocadilloproject/bocadillo"
DOCS = "https://bocadilloproject.github.io"
CHANGELOG = f"{GITHUB}/blob/master/CHANGELOG.md"

setuptools.setup(
    name="bocadillo",
    version="0.13.1",
    author="Florimond Manca",
    author_email="florimond.manca@gmail.com",
    description=description,
    long_description=long_description,
    long_description_content_type="text/markdown",
    packages=["bocadillo"],
    package_data={"bocadillo": ["assets/*"]},
    install_requires=[
        "starlette>=0.11, <0.12",
        "uvicorn>=0.5.1, <0.6",
        "typesystem>=0.2.1",
        "jinja2>=2.10",
        "whitenoise",
        "requests",
        "parse",
        "python-multipart",
        "websockets>=6.0",
<<<<<<< HEAD
        "aiodine>=1.2.4, <2.0",
=======
        "aiodine>=1.2.5, <2.0",
>>>>>>> 839a373a
    ],
    extras_require={"files": ["aiofiles"], "sessions": ["itsdangerous"]},
    python_requires=">=3.6",
    url=DOCS,
    project_urls={
        "Source": GITHUB,
        "Documentation": DOCS,
        "Changelog": CHANGELOG,
    },
    license="MIT",
    classifiers=[
        "Development Status :: 3 - Alpha",
        "Environment :: Web Environment",
        "Intended Audience :: Developers",
        "License :: OSI Approved :: MIT License",
        "Natural Language :: English",
        "Operating System :: OS Independent",
        "Programming Language :: Python :: 3 :: Only",
        "Programming Language :: Python :: 3.6",
        "Programming Language :: Python :: 3.7",
        "Topic :: Software Development :: Libraries :: Application Frameworks",
    ],
)<|MERGE_RESOLUTION|>--- conflicted
+++ resolved
@@ -31,11 +31,7 @@
         "parse",
         "python-multipart",
         "websockets>=6.0",
-<<<<<<< HEAD
-        "aiodine>=1.2.4, <2.0",
-=======
         "aiodine>=1.2.5, <2.0",
->>>>>>> 839a373a
     ],
     extras_require={"files": ["aiofiles"], "sessions": ["itsdangerous"]},
     python_requires=">=3.6",
