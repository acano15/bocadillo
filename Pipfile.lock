{
    "_meta": {
        "hash": {
            "sha256": "129d5acc7be37cc20831551b81079132ee5f8a9960ea9c7532723151532afc2a"
        },
        "pipfile-spec": 6,
        "requires": {
            "python_version": "3.7"
        },
        "sources": [
            {
                "name": "pypi",
                "url": "https://pypi.org/simple",
                "verify_ssl": true
            }
        ]
    },
    "default": {
        "aiodine": {
            "hashes": [
<<<<<<< HEAD
                "sha256:6e13c7d5003389c3f16afb69e88e54c04d6482f69a1ab36296afe89789936ef3",
                "sha256:9c1ff5d56358cf7b33409fa9d752b4589e508ac19bb3be72876a840d41835293"
            ],
            "version": "==1.2.4"
=======
                "sha256:5c18dca9e5398e8dd0f9cbc728c00207de71e2d132c33005e38454f33fb5a82f",
                "sha256:7f58bdec4a33918c1f610f4491694cc6b547075f51c3a303077b722f777ca79d"
            ],
            "version": "==1.2.5"
>>>>>>> 839a373a
        },
        "aiofiles": {
            "hashes": [
                "sha256:021ea0ba314a86027c166ecc4b4c07f2d40fc0f4b3a950d1868a0f2571c2bbee",
                "sha256:1e644c2573f953664368de28d2aa4c89dfd64550429d0c27c4680ccd3aa4985d"
            ],
            "version": "==0.4.0"
        },
        "bocadillo": {
            "editable": true,
            "extras": [
                "files",
                "sessions"
            ],
            "path": "."
        },
        "certifi": {
            "hashes": [
                "sha256:59b7658e26ca9c7339e00f8f4636cdfe59d34fa37b9b04f6f9e9926b3cece1a5",
                "sha256:b26104d6835d1f5e49452a26eb2ff87fe7090b89dfcaee5ea2212697e1e1d7ae"
            ],
            "version": "==2019.3.9"
        },
        "chardet": {
            "hashes": [
                "sha256:84ab92ed1c4d4f16916e05906b6b75a6c0fb5db821cc65e70cbd64a3e2a5eaae",
                "sha256:fc323ffcaeaed0e0a02bf4d117757b98aed530d9ed4531e3e15460124c106691"
            ],
            "version": "==3.0.4"
        },
        "click": {
            "hashes": [
                "sha256:2335065e6395b9e67ca716de5f7526736bfa6ceead690adf616d925bdc622b13",
                "sha256:5b94b49521f6456670fdb30cd82a4eca9412788a93fa6dd6df72c94d5a8ff2d7"
            ],
            "version": "==7.0"
        },
        "h11": {
            "hashes": [
                "sha256:acca6a44cb52a32ab442b1779adf0875c443c689e9e028f8d831a3769f9c5208",
                "sha256:f2b1ca39bfed357d1f19ac732913d5f9faa54a5062eca7d2ec3a916cfb7ae4c7"
            ],
            "version": "==0.8.1"
        },
        "httptools": {
            "hashes": [
                "sha256:e00cbd7ba01ff748e494248183abc6e153f49181169d8a3d41bb49132ca01dfc"
            ],
            "version": "==0.0.13"
        },
        "idna": {
            "hashes": [
                "sha256:c357b3f628cf53ae2c4c05627ecc484553142ca23264e593d327bcde5e9c3407",
                "sha256:ea8b7f6188e6fa117537c3df7da9fc686d485087abf6ac197f9c46432f7e4a3c"
            ],
            "version": "==2.8"
        },
        "itsdangerous": {
            "hashes": [
                "sha256:321b033d07f2a4136d3ec762eac9f16a10ccd60f53c0c91af90217ace7ba1f19",
                "sha256:b12271b2047cb23eeb98c8b5622e2e5c5e9abd9784a153e9d8ef9cb4dd09d749"
            ],
            "version": "==1.1.0"
        },
        "jinja2": {
            "hashes": [
                "sha256:74c935a1b8bb9a3947c50a54766a969d4846290e1e788ea44c1392163723c3bd",
                "sha256:f84be1bb0040caca4cea721fcbbbbd61f9be9464ca236387158b0feea01914a4"
            ],
            "version": "==2.10"
        },
        "markupsafe": {
            "hashes": [
                "sha256:00bc623926325b26bb9605ae9eae8a215691f33cae5df11ca5424f06f2d1f473",
                "sha256:09027a7803a62ca78792ad89403b1b7a73a01c8cb65909cd876f7fcebd79b161",
                "sha256:09c4b7f37d6c648cb13f9230d847adf22f8171b1ccc4d5682398e77f40309235",
                "sha256:1027c282dad077d0bae18be6794e6b6b8c91d58ed8a8d89a89d59693b9131db5",
                "sha256:24982cc2533820871eba85ba648cd53d8623687ff11cbb805be4ff7b4c971aff",
                "sha256:29872e92839765e546828bb7754a68c418d927cd064fd4708fab9fe9c8bb116b",
                "sha256:43a55c2930bbc139570ac2452adf3d70cdbb3cfe5912c71cdce1c2c6bbd9c5d1",
                "sha256:46c99d2de99945ec5cb54f23c8cd5689f6d7177305ebff350a58ce5f8de1669e",
                "sha256:500d4957e52ddc3351cabf489e79c91c17f6e0899158447047588650b5e69183",
                "sha256:535f6fc4d397c1563d08b88e485c3496cf5784e927af890fb3c3aac7f933ec66",
                "sha256:62fe6c95e3ec8a7fad637b7f3d372c15ec1caa01ab47926cfdf7a75b40e0eac1",
                "sha256:6dd73240d2af64df90aa7c4e7481e23825ea70af4b4922f8ede5b9e35f78a3b1",
                "sha256:717ba8fe3ae9cc0006d7c451f0bb265ee07739daf76355d06366154ee68d221e",
                "sha256:79855e1c5b8da654cf486b830bd42c06e8780cea587384cf6545b7d9ac013a0b",
                "sha256:7c1699dfe0cf8ff607dbdcc1e9b9af1755371f92a68f706051cc8c37d447c905",
                "sha256:88e5fcfb52ee7b911e8bb6d6aa2fd21fbecc674eadd44118a9cc3863f938e735",
                "sha256:8defac2f2ccd6805ebf65f5eeb132adcf2ab57aa11fdf4c0dd5169a004710e7d",
                "sha256:98c7086708b163d425c67c7a91bad6e466bb99d797aa64f965e9d25c12111a5e",
                "sha256:9add70b36c5666a2ed02b43b335fe19002ee5235efd4b8a89bfcf9005bebac0d",
                "sha256:9bf40443012702a1d2070043cb6291650a0841ece432556f784f004937f0f32c",
                "sha256:ade5e387d2ad0d7ebf59146cc00c8044acbd863725f887353a10df825fc8ae21",
                "sha256:b00c1de48212e4cc9603895652c5c410df699856a2853135b3967591e4beebc2",
                "sha256:b1282f8c00509d99fef04d8ba936b156d419be841854fe901d8ae224c59f0be5",
                "sha256:b2051432115498d3562c084a49bba65d97cf251f5a331c64a12ee7e04dacc51b",
                "sha256:ba59edeaa2fc6114428f1637ffff42da1e311e29382d81b339c1817d37ec93c6",
                "sha256:c8716a48d94b06bb3b2524c2b77e055fb313aeb4ea620c8dd03a105574ba704f",
                "sha256:cd5df75523866410809ca100dc9681e301e3c27567cf498077e8551b6d20e42f",
                "sha256:e249096428b3ae81b08327a63a485ad0878de3fb939049038579ac0ef61e17e7"
            ],
            "version": "==1.1.1"
        },
        "parse": {
            "hashes": [
                "sha256:870dd675c1ee8951db3e29b81ebe44fd131e3eb8c03a79483a58ea574f3145c2"
            ],
            "version": "==1.11.1"
        },
        "python-multipart": {
            "hashes": [
                "sha256:f7bb5f611fc600d15fa47b3974c8aa16e93724513b49b5f95c81e6624c83fa43"
            ],
            "version": "==0.0.5"
        },
        "requests": {
            "hashes": [
                "sha256:502a824f31acdacb3a35b6690b5fbf0bc41d63a24a45c4004352b0242707598e",
                "sha256:7bf2a778576d825600030a110f3c0e3e8edc51dfaafe1c146e39a2027784957b"
            ],
            "version": "==2.21.0"
        },
        "six": {
            "hashes": [
                "sha256:3350809f0555b11f552448330d0b52d5f24c91a322ea4a15ef22629740f3761c",
                "sha256:d16a0141ec1a18405cd4ce8b4613101da75da0e9a7aec5bdd4fa804d0e0eba73"
            ],
            "version": "==1.12.0"
        },
        "starlette": {
            "hashes": [
                "sha256:7f2307d705b2d9ed584d98468616dee7625d4bc402ce841cc6fa3a863e162e8b"
            ],
            "version": "==0.11.4"
        },
        "typesystem": {
            "hashes": [
                "sha256:608cb3b70116e6930ee89f779598a9e51d381b672e0f5e0cc6caf5d1300157bc"
            ],
            "version": "==0.2.1"
        },
        "urllib3": {
            "hashes": [
                "sha256:61bf29cada3fc2fbefad4fdf059ea4bd1b4a86d2b6d15e1c7c0b582b9752fe39",
                "sha256:de9529817c93f27c8ccbfead6985011db27bd0ddfcdb2d86f3f663385c6a9c22"
            ],
            "version": "==1.24.1"
        },
        "uvicorn": {
            "hashes": [
                "sha256:0515f2628029fa1bb9167cec2e2003ddaed8dee369c400f2f509e27ac08fe1e4"
            ],
            "version": "==0.5.2"
        },
        "uvloop": {
            "hashes": [
                "sha256:0fcd894f6fc3226a962ee7ad895c4f52e3f5c3c55098e21efb17c071849a0573",
                "sha256:2f31de1742c059c96cb76b91c5275b22b22b965c886ee1fced093fa27dde9e64",
                "sha256:459e4649fcd5ff719523de33964aa284898e55df62761e7773d088823ccbd3e0",
                "sha256:67867aafd6e0bc2c30a079603a85d83b94f23c5593b3cc08ec7e58ac18bf48e5",
                "sha256:8c200457e6847f28d8bb91c5e5039d301716f5f2fce25646f5fb3fd65eda4a26",
                "sha256:958906b9ca39eb158414fbb7d6b8ef1b7aee4db5c8e8e5d00fcbb69a1ce9dca7",
                "sha256:ac1dca3d8f3ef52806059e81042ee397ac939e5a86c8a3cea55d6b087db66115",
                "sha256:b284c22d8938866318e3b9d178142b8be316c52d16fcfe1560685a686718a021",
                "sha256:c48692bf4587ce281d641087658eca275a5ad3b63c78297bbded96570ae9ce8f",
                "sha256:fefc3b2b947c99737c348887db2c32e539160dcbeb7af9aa6b53db7a283538fe"
            ],
            "version": "==0.12.2"
        },
        "websockets": {
            "hashes": [
                "sha256:04b42a1b57096ffa5627d6a78ea1ff7fad3bc2c0331ffc17bc32a4024da7fea0",
                "sha256:08e3c3e0535befa4f0c4443824496c03ecc25062debbcf895874f8a0b4c97c9f",
                "sha256:10d89d4326045bf5e15e83e9867c85d686b612822e4d8f149cf4840aab5f46e0",
                "sha256:232fac8a1978fc1dead4b1c2fa27c7756750fb393eb4ac52f6bc87ba7242b2fa",
                "sha256:4bf4c8097440eff22bc78ec76fe2a865a6e658b6977a504679aaf08f02c121da",
                "sha256:51642ea3a00772d1e48fb0c492f0d3ae3b6474f34d20eca005a83f8c9c06c561",
                "sha256:55d86102282a636e195dad68aaaf85b81d0bef449d7e2ef2ff79ac450bb25d53",
                "sha256:564d2675682bd497b59907d2205031acbf7d3fadf8c763b689b9ede20300b215",
                "sha256:5d13bf5197a92149dc0badcc2b699267ff65a867029f465accfca8abab95f412",
                "sha256:5eda665f6789edb9b57b57a159b9c55482cbe5b046d7db458948370554b16439",
                "sha256:5edb2524d4032be4564c65dc4f9d01e79fe8fad5f966e5b552f4e5164fef0885",
                "sha256:79691794288bc51e2a3b8de2bc0272ca8355d0b8503077ea57c0716e840ebaef",
                "sha256:7fcc8681e9981b9b511cdee7c580d5b005f3bb86b65bde2188e04a29f1d63317",
                "sha256:8e447e05ec88b1b408a4c9cde85aa6f4b04f06aa874b9f0b8e8319faf51b1fee",
                "sha256:90ea6b3e7787620bb295a4ae050d2811c807d65b1486749414f78cfd6fb61489",
                "sha256:9e13239952694b8b831088431d15f771beace10edfcf9ef230cefea14f18508f",
                "sha256:d40f081187f7b54d7a99d8a5c782eaa4edc335a057aa54c85059272ed826dc09",
                "sha256:e1df1a58ed2468c7b7ce9a2f9752a32ad08eac2bcd56318625c3647c2cd2da6f",
                "sha256:e98d0cec437097f09c7834a11c69d79fe6241729b23f656cfc227e93294fc242",
                "sha256:f8d59627702d2ff27cb495ca1abdea8bd8d581de425c56e93bff6517134e0a9b",
                "sha256:fc30cdf2e949a2225b012a7911d1d031df3d23e99b7eda7dfc982dc4a860dae9"
            ],
            "version": "==7.0"
        },
        "whitenoise": {
            "hashes": [
                "sha256:118ab3e5f815d380171b100b05b76de2a07612f422368a201a9ffdeefb2251c1",
                "sha256:42133ddd5229eeb6a0c9899496bdbe56c292394bf8666da77deeb27454c0456a"
            ],
            "version": "==4.1.2"
        }
    },
    "develop": {
        "aspy.yaml": {
            "hashes": [
                "sha256:ae249074803e8b957c83fdd82a99160d0d6d26dff9ba81ba608b42eebd7d8cd3",
                "sha256:c7390d79f58eb9157406966201abf26da0d56c07e0ff0deadc39c8f4dbc13482"
            ],
            "version": "==1.2.0"
        },
        "astroid": {
            "hashes": [
                "sha256:6560e1e1749f68c64a4b5dee4e091fce798d2f0d84ebe638cf0e0585a343acf4",
                "sha256:b65db1bbaac9f9f4d190199bb8680af6f6f84fd3769a5ea883df8a91fe68b4c4"
            ],
            "version": "==2.2.5"
        },
        "atomicwrites": {
            "hashes": [
                "sha256:03472c30eb2c5d1ba9227e4c2ca66ab8287fbfbbda3888aa93dc2e28fc6811b4",
                "sha256:75a9445bac02d8d058d5e1fe689654ba5a6556a1dfd8ce6ec55a0ed79866cfa6"
            ],
            "version": "==1.3.0"
        },
        "attrs": {
            "hashes": [
                "sha256:69c0dbf2ed392de1cb5ec704444b08a5ef81680a61cb899dc08127123af36a79",
                "sha256:f0b870f674851ecbfbbbd364d6b5cbdff9dcedbc7f3f5e18a6891057f21fe399"
            ],
            "version": "==19.1.0"
        },
        "bumpversion": {
            "hashes": [
                "sha256:6744c873dd7aafc24453d8b6a1a0d6d109faf63cd0cd19cb78fd46e74932c77e",
                "sha256:6753d9ff3552013e2130f7bc03c1007e24473b4835952679653fb132367bdd57"
            ],
            "index": "pypi",
            "version": "==0.5.3"
        },
        "cfgv": {
            "hashes": [
                "sha256:39f8475d8eca48639f900daffa3f8bd2f60a31d989df41a9f81c5ad1779a66eb",
                "sha256:a6a4366d32799a6bfb6f577ebe113b27ba8d1bae43cb57133b1472c1c3dae227"
            ],
            "version": "==1.5.0"
        },
        "coverage": {
            "hashes": [
                "sha256:029c69deaeeeae1b15bc6c59f0ffa28aa8473721c614a23f2c2976dec245cd12",
                "sha256:02abbbebc6e9d5abe13cd28b5e963dedb6ffb51c146c916d17b18f141acd9947",
                "sha256:1bbfe5b82a3921d285e999c6d256c1e16b31c554c29da62d326f86c173d30337",
                "sha256:210c02f923df33a8d0e461c86fdcbbb17228ff4f6d92609fc06370a98d283c2d",
                "sha256:2d0807ba935f540d20b49d5bf1c0237b90ce81e133402feda906e540003f2f7a",
                "sha256:35d7a013874a7c927ce997350d314144ffc5465faf787bb4e46e6c4f381ef562",
                "sha256:3636f9d0dcb01aed4180ef2e57a4e34bb4cac3ecd203c2a23db8526d86ab2fb4",
                "sha256:42f4be770af2455a75e4640f033a82c62f3fb0d7a074123266e143269d7010ef",
                "sha256:48440b25ba6cda72d4c638f3a9efa827b5b87b489c96ab5f4ff597d976413156",
                "sha256:4dac8dfd1acf6a3ac657475dfdc66c621f291b1b7422a939cc33c13ac5356473",
                "sha256:4e8474771c69c2991d5eab65764289a7dd450bbea050bc0ebb42b678d8222b42",
                "sha256:551f10ddfeff56a1325e5a34eff304c5892aa981fd810babb98bfee77ee2fb17",
                "sha256:5b104982f1809c1577912519eb249f17d9d7e66304ad026666cb60a5ef73309c",
                "sha256:5c62aef73dfc87bfcca32cee149a1a7a602bc74bac72223236b0023543511c88",
                "sha256:633151f8d1ad9467b9f7e90854a7f46ed8f2919e8bc7d98d737833e8938fc081",
                "sha256:772207b9e2d5bf3f9d283b88915723e4e92d9a62c83f44ec92b9bd0cd685541b",
                "sha256:7d5e02f647cd727afc2659ec14d4d1cc0508c47e6cfb07aea33d7aa9ca94d288",
                "sha256:a9798a4111abb0f94584000ba2a2c74841f2cfe5f9254709756367aabbae0541",
                "sha256:b38ea741ab9e35bfa7015c93c93bbd6a1623428f97a67083fc8ebd366238b91f",
                "sha256:b6a5478c904236543c0347db8a05fac6fc0bd574c870e7970faa88e1d9890044",
                "sha256:c6248bfc1de36a3844685a2e10ba17c18119ba6252547f921062a323fb31bff1",
                "sha256:c705ab445936457359b1424ef25ccc0098b0491b26064677c39f1d14a539f056",
                "sha256:d95a363d663ceee647291131dbd213af258df24f41350246842481ec3709bd33",
                "sha256:e27265eb80cdc5dab55a40ef6f890e04ecc618649ad3da5265f128b141f93f78",
                "sha256:ebc276c9cb5d917bd2ae959f84ffc279acafa9c9b50b0fa436ebb70bbe2166ea",
                "sha256:f4d229866d030863d0fe3bf297d6d11e6133ca15bbb41ed2534a8b9a3d6bd061",
                "sha256:f95675bd88b51474d4fe5165f3266f419ce754ffadfb97f10323931fa9ac95e5",
                "sha256:f95bc54fb6d61b9f9ff09c4ae8ff6a3f5edc937cda3ca36fc937302a7c152bf1",
                "sha256:fd0f6be53de40683584e5331c341e65a679dbe5ec489a0697cec7c2ef1a48cda"
            ],
            "version": "==5.0a4"
        },
        "identify": {
            "hashes": [
                "sha256:244e7864ef59f0c7c50c6db73f58564151d91345cd9b76ed793458953578cadd",
                "sha256:8ff062f90ad4b09cfe79b5dfb7a12e40f19d2e68a5c9598a49be45f16aba7171"
            ],
            "version": "==1.4.1"
        },
        "importlib-metadata": {
            "hashes": [
                "sha256:a17ce1a8c7bff1e8674cb12c992375d8d0800c9190177ecf0ad93e0097224095",
                "sha256:b50191ead8c70adfa12495fba19ce6d75f2e0275c14c5a7beb653d6799b512bd"
            ],
            "version": "==0.8"
        },
        "isort": {
            "hashes": [
                "sha256:08f8e3f0f0b7249e9fad7e5c41e2113aba44969798a26452ee790c06f155d4ec",
                "sha256:4e9e9c4bd1acd66cf6c36973f29b031ec752cbfd991c69695e4e259f9a756927"
            ],
            "version": "==4.3.16"
        },
        "lazy-object-proxy": {
            "hashes": [
                "sha256:0ce34342b419bd8f018e6666bfef729aec3edf62345a53b537a4dcc115746a33",
                "sha256:1b668120716eb7ee21d8a38815e5eb3bb8211117d9a90b0f8e21722c0758cc39",
                "sha256:209615b0fe4624d79e50220ce3310ca1a9445fd8e6d3572a896e7f9146bbf019",
                "sha256:27bf62cb2b1a2068d443ff7097ee33393f8483b570b475db8ebf7e1cba64f088",
                "sha256:27ea6fd1c02dcc78172a82fc37fcc0992a94e4cecf53cb6d73f11749825bd98b",
                "sha256:2c1b21b44ac9beb0fc848d3993924147ba45c4ebc24be19825e57aabbe74a99e",
                "sha256:2df72ab12046a3496a92476020a1a0abf78b2a7db9ff4dc2036b8dd980203ae6",
                "sha256:320ffd3de9699d3892048baee45ebfbbf9388a7d65d832d7e580243ade426d2b",
                "sha256:50e3b9a464d5d08cc5227413db0d1c4707b6172e4d4d915c1c70e4de0bbff1f5",
                "sha256:5276db7ff62bb7b52f77f1f51ed58850e315154249aceb42e7f4c611f0f847ff",
                "sha256:61a6cf00dcb1a7f0c773ed4acc509cb636af2d6337a08f362413c76b2b47a8dd",
                "sha256:6ae6c4cb59f199d8827c5a07546b2ab7e85d262acaccaacd49b62f53f7c456f7",
                "sha256:7661d401d60d8bf15bb5da39e4dd72f5d764c5aff5a86ef52a042506e3e970ff",
                "sha256:7bd527f36a605c914efca5d3d014170b2cb184723e423d26b1fb2fd9108e264d",
                "sha256:7cb54db3535c8686ea12e9535eb087d32421184eacc6939ef15ef50f83a5e7e2",
                "sha256:7f3a2d740291f7f2c111d86a1c4851b70fb000a6c8883a59660d95ad57b9df35",
                "sha256:81304b7d8e9c824d058087dcb89144842c8e0dea6d281c031f59f0acf66963d4",
                "sha256:933947e8b4fbe617a51528b09851685138b49d511af0b6c0da2539115d6d4514",
                "sha256:94223d7f060301b3a8c09c9b3bc3294b56b2188e7d8179c762a1cda72c979252",
                "sha256:ab3ca49afcb47058393b0122428358d2fbe0408cf99f1b58b295cfeb4ed39109",
                "sha256:bd6292f565ca46dee4e737ebcc20742e3b5be2b01556dafe169f6c65d088875f",
                "sha256:cb924aa3e4a3fb644d0c463cad5bc2572649a6a3f68a7f8e4fbe44aaa6d77e4c",
                "sha256:d0fc7a286feac9077ec52a927fc9fe8fe2fabab95426722be4c953c9a8bede92",
                "sha256:ddc34786490a6e4ec0a855d401034cbd1242ef186c20d79d2166d6a4bd449577",
                "sha256:e34b155e36fa9da7e1b7c738ed7767fc9491a62ec6af70fe9da4a057759edc2d",
                "sha256:e5b9e8f6bda48460b7b143c3821b21b452cb3a835e6bbd5dd33aa0c8d3f5137d",
                "sha256:e81ebf6c5ee9684be8f2c87563880f93eedd56dd2b6146d8a725b50b7e5adb0f",
                "sha256:eb91be369f945f10d3a49f5f9be8b3d0b93a4c2be8f8a5b83b0571b8123e0a7a",
                "sha256:f460d1ceb0e4a5dcb2a652db0904224f367c9b3c1470d5a7683c0480e582468b"
            ],
            "version": "==1.3.1"
        },
        "mccabe": {
            "hashes": [
                "sha256:ab8a6258860da4b6677da4bd2fe5dc2c659cff31b3ee4f7f5d64e79735b80d42",
                "sha256:dd8d182285a0fe56bace7f45b5e7d1a6ebcbf524e8f3bd87eb0f125271b8831f"
            ],
            "version": "==0.6.1"
        },
        "more-itertools": {
            "hashes": [
                "sha256:2112d2ca570bb7c3e53ea1a35cd5df42bb0fd10c45f0fb97178679c3c03d64c7",
                "sha256:c3e4748ba1aad8dba30a4886b0b1a2004f9a863837b8654e7059eebf727afa5a"
            ],
            "markers": "python_version > '2.7'",
            "version": "==7.0.0"
        },
        "mypy": {
            "hashes": [
                "sha256:308c274eb8482fbf16006f549137ddc0d69e5a589465e37b99c4564414363ca7",
                "sha256:e80fd6af34614a0e898a57f14296d0dacb584648f0339c2e000ddbf0f4cc2f8d"
            ],
            "index": "pypi",
            "version": "==0.670"
        },
        "mypy-extensions": {
            "hashes": [
                "sha256:37e0e956f41369209a3d5f34580150bcacfabaa57b33a15c0b25f4b5725e0812",
                "sha256:b16cabe759f55e3409a7d231ebd2841378fb0c27a5d1994719e340e4f429ac3e"
            ],
            "version": "==0.4.1"
        },
        "nodeenv": {
            "hashes": [
                "sha256:ad8259494cf1c9034539f6cced78a1da4840a4b157e23640bc4a0c0546b0cb7a"
            ],
            "version": "==1.3.3"
        },
        "pluggy": {
            "hashes": [
                "sha256:19ecf9ce9db2fce065a7a0586e07cfb4ac8614fe96edf628a264b1c70116cf8f",
                "sha256:84d306a647cc805219916e62aab89caa97a33a1dd8c342e87a37f91073cd4746"
            ],
            "version": "==0.9.0"
        },
        "pre-commit": {
            "hashes": [
                "sha256:d3d69c63ae7b7584c4b51446b0b583d454548f9df92575b2fe93a68ec800c4d3",
                "sha256:fc512f129b9526e35e80d656a16a31c198f584c4fce3a5c739045b5140584917"
            ],
            "index": "pypi",
            "version": "==1.14.4"
        },
        "py": {
            "hashes": [
                "sha256:64f65755aee5b381cea27766a3a147c3f15b9b6b9ac88676de66ba2ae36793fa",
                "sha256:dc639b046a6e2cff5bbe40194ad65936d6ba360b52b3c3fe1d08a82dd50b5e53"
            ],
            "version": "==1.8.0"
        },
        "pydoc-markdown": {
            "git": "https://github.com/NiklasRosenstein/pydoc-markdown.git",
            "ref": "426633b32bb8704c62921f9d350d0d55325985f3"
        },
        "pylint": {
            "hashes": [
                "sha256:5d77031694a5fb97ea95e828c8d10fc770a1df6eb3906067aaed42201a8a6a09",
                "sha256:723e3db49555abaf9bf79dc474c6b9e2935ad82230b10c1138a71ea41ac0fff1"
            ],
            "index": "pypi",
            "version": "==2.3.1"
        },
        "pytest": {
            "hashes": [
                "sha256:592eaa2c33fae68c7d75aacf042efc9f77b27c08a6224a4f59beab8d9a420523",
                "sha256:ad3ad5c450284819ecde191a654c09b0ec72257a2c711b9633d677c71c9850c4"
            ],
            "index": "pypi",
            "version": "==4.3.1"
        },
        "pytest-asyncio": {
            "hashes": [
                "sha256:9fac5100fd716cbecf6ef89233e8590a4ad61d729d1732e0a96b84182df1daaf",
                "sha256:d734718e25cfc32d2bf78d346e99d33724deeba774cc4afdf491530c6184b63b"
            ],
            "index": "pypi",
            "version": "==0.10.0"
        },
        "pytest-cov": {
            "hashes": [
                "sha256:0ab664b25c6aa9716cbf203b17ddb301932383046082c081b9848a0edf5add33",
                "sha256:230ef817450ab0699c6cc3c9c8f7a829c34674456f2ed8df1fe1d39780f7c87f"
            ],
            "index": "pypi",
            "version": "==2.6.1"
        },
        "pyyaml": {
            "hashes": [
                "sha256:1adecc22f88d38052fb787d959f003811ca858b799590a5eaa70e63dca50308c",
                "sha256:436bc774ecf7c103814098159fbb84c2715d25980175292c648f2da143909f95",
                "sha256:460a5a4248763f6f37ea225d19d5c205677d8d525f6a83357ca622ed541830c2",
                "sha256:5a22a9c84653debfbf198d02fe592c176ea548cccce47553f35f466e15cf2fd4",
                "sha256:7a5d3f26b89d688db27822343dfa25c599627bc92093e788956372285c6298ad",
                "sha256:9372b04a02080752d9e6f990179a4ab840227c6e2ce15b95e1278456664cf2ba",
                "sha256:a5dcbebee834eaddf3fa7366316b880ff4062e4bcc9787b78c7fbb4a26ff2dd1",
                "sha256:aee5bab92a176e7cd034e57f46e9df9a9862a71f8f37cad167c6fc74c65f5b4e",
                "sha256:c51f642898c0bacd335fc119da60baae0824f2cde95b0330b56c0553439f0673",
                "sha256:c68ea4d3ba1705da1e0d85da6684ac657912679a649e8868bd850d2c299cce13",
                "sha256:e23d0cc5299223dcc37885dae624f382297717e459ea24053709675a976a3e19"
            ],
            "version": "==5.1"
        },
        "rope": {
            "hashes": [
                "sha256:6b728fdc3e98a83446c27a91fc5d56808a004f8beab7a31ab1d7224cecc7d969",
                "sha256:c5c5a6a87f7b1a2095fb311135e2a3d1f194f5ecb96900fdd0a9100881f48aaf",
                "sha256:f0dcf719b63200d492b85535ebe5ea9b29e0d0b8aebeb87fe03fc1a65924fdaf"
            ],
            "index": "pypi",
            "version": "==0.14.0"
        },
        "six": {
            "hashes": [
                "sha256:3350809f0555b11f552448330d0b52d5f24c91a322ea4a15ef22629740f3761c",
                "sha256:d16a0141ec1a18405cd4ce8b4613101da75da0e9a7aec5bdd4fa804d0e0eba73"
            ],
            "version": "==1.12.0"
        },
        "toml": {
            "hashes": [
                "sha256:229f81c57791a41d65e399fc06bf0848bab550a9dfd5ed66df18ce5f05e73d5c",
                "sha256:235682dd292d5899d361a811df37e04a8828a5b1da3115886b73cf81ebc9100e"
            ],
            "version": "==0.10.0"
        },
        "typed-ast": {
            "hashes": [
                "sha256:035a54ede6ce1380599b2ce57844c6554666522e376bd111eb940fbc7c3dad23",
                "sha256:037c35f2741ce3a9ac0d55abfcd119133cbd821fffa4461397718287092d9d15",
                "sha256:049feae7e9f180b64efacbdc36b3af64a00393a47be22fa9cb6794e68d4e73d3",
                "sha256:19228f7940beafc1ba21a6e8e070e0b0bfd1457902a3a81709762b8b9039b88d",
                "sha256:2ea681e91e3550a30c2265d2916f40a5f5d89b59469a20f3bad7d07adee0f7a6",
                "sha256:3a6b0a78af298d82323660df5497bcea0f0a4a25a0b003afd0ce5af049bd1f60",
                "sha256:5385da8f3b801014504df0852bf83524599df890387a3c2b17b7caa3d78b1773",
                "sha256:606d8afa07eef77280c2bf84335e24390055b478392e1975f96286d99d0cb424",
                "sha256:69245b5b23bbf7fb242c9f8f08493e9ecd7711f063259aefffaeb90595d62287",
                "sha256:6f6d839ab09830d59b7fa8fb6917023d8cb5498ee1f1dbd82d37db78eb76bc99",
                "sha256:730888475f5ac0e37c1de4bd05eeb799fdb742697867f524dc8a4cd74bcecc23",
                "sha256:9819b5162ffc121b9e334923c685b0d0826154e41dfe70b2ede2ce29034c71d8",
                "sha256:9e60ef9426efab601dd9aa120e4ff560f4461cf8442e9c0a2b92548d52800699",
                "sha256:af5fbdde0690c7da68e841d7fc2632345d570768ea7406a9434446d7b33b0ee1",
                "sha256:b64efdbdf3bbb1377562c179f167f3bf301251411eb5ac77dec6b7d32bcda463",
                "sha256:bac5f444c118aeb456fac1b0b5d14c6a71ea2a42069b09c176f75e9bd4c186f6",
                "sha256:bda9068aafb73859491e13b99b682bd299c1b5fd50644d697533775828a28ee0",
                "sha256:d659517ca116e6750101a1326107d3479028c5191f0ecee3c7203c50f5b915b0",
                "sha256:eddd3fb1f3e0f82e5915a899285a39ee34ce18fd25d89582bc89fc9fb16cd2c6"
            ],
            "markers": "implementation_name == 'cpython'",
            "version": "==1.3.1"
        },
        "virtualenv": {
            "hashes": [
                "sha256:6aebaf4dd2568a0094225ebbca987859e369e3e5c22dc7d52e5406d504890417",
                "sha256:984d7e607b0a5d1329425dd8845bd971b957424b5ba664729fab51ab8c11bc39"
            ],
            "version": "==16.4.3"
        },
        "wrapt": {
            "hashes": [
                "sha256:4aea003270831cceb8a90ff27c4031da6ead7ec1886023b80ce0dfe0adf61533"
            ],
            "version": "==1.11.1"
        },
        "zipp": {
            "hashes": [
                "sha256:55ca87266c38af6658b84db8cfb7343cdb0bf275f93c7afaea0d8e7a209c7478",
                "sha256:682b3e1c62b7026afe24eadf6be579fb45fec54c07ea218bded8092af07a68c4"
            ],
            "version": "==0.3.3"
        }
    }
}<|MERGE_RESOLUTION|>--- conflicted
+++ resolved
@@ -18,17 +18,10 @@
     "default": {
         "aiodine": {
             "hashes": [
-<<<<<<< HEAD
-                "sha256:6e13c7d5003389c3f16afb69e88e54c04d6482f69a1ab36296afe89789936ef3",
-                "sha256:9c1ff5d56358cf7b33409fa9d752b4589e508ac19bb3be72876a840d41835293"
-            ],
-            "version": "==1.2.4"
-=======
                 "sha256:5c18dca9e5398e8dd0f9cbc728c00207de71e2d132c33005e38454f33fb5a82f",
                 "sha256:7f58bdec4a33918c1f610f4491694cc6b547075f51c3a303077b722f777ca79d"
             ],
             "version": "==1.2.5"
->>>>>>> 839a373a
         },
         "aiofiles": {
             "hashes": [
