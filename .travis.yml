language: python

python: "3.6"

cache: pip

jobs:
  include:
    - stage: test
      if: branch != release/docs
      language: python
      cache: pip
      python: "3.6"
<<<<<<< HEAD
      install: pip install ".[templates]"
=======
      install:
        - pip install ".[files]"
        - pip install -U pytest
>>>>>>> 2ea93b6f
      script: pytest

    - stage: test
      if: branch != release/docs
      language: python
      # Python 3.7 still not available in usual distro
      sudo: required
      dist: xenial
      python: "3.7"
      install:
<<<<<<< HEAD
        - pip install ".[templates]"
=======
        - pip install ".[files]"
        - pip install -U pytest
>>>>>>> 2ea93b6f
        - pip install codecov pytest-cov
      script: pytest --cov=./
      after_success: codecov

    - stage: build and deploy docs
      if: branch = release/docs
      before_install:
        - nvm install 8
        - nvm use 8
      install: npm install --only=dev
      script: npm run docs:build
      deploy:
        provider: pages
        skip_cleanup: true
        repo: bocadilloproject/bocadilloproject.github.io
        github-token: $GITHUB_TOKEN
        target-branch: master
        local-dir: docs/.vuepress/dist
        on:
          branch: release/docs

    - stage: deploy to test pypi
      if: branch = release/test
      script: skip
      deploy:
        - provider: pypi
          distributions: "sdist bdist_wheel"
          username: $TEST_PYPI_USERNAME
          password: $TEST_PYPI_PASSWORD
          server: https://test.pypi.org/legacy/
          on:
            branch: release/test

    - stage: deploy to pypi
      if: tag IS present
      script: skip
      deploy:
        - provider: pypi
          distributions: "sdist bdist_wheel"
          username: $PYPI_USERNAME
          password: $PYPI_PASSWORD
          on:
            tags: true<|MERGE_RESOLUTION|>--- conflicted
+++ resolved
@@ -11,13 +11,9 @@
       language: python
       cache: pip
       python: "3.6"
-<<<<<<< HEAD
-      install: pip install ".[templates]"
-=======
       install:
-        - pip install ".[files]"
+        - pip install ".[files][templates"
         - pip install -U pytest
->>>>>>> 2ea93b6f
       script: pytest
 
     - stage: test
@@ -28,12 +24,8 @@
       dist: xenial
       python: "3.7"
       install:
-<<<<<<< HEAD
-        - pip install ".[templates]"
-=======
-        - pip install ".[files]"
+        - pip install ".[files][templates]"
         - pip install -U pytest
->>>>>>> 2ea93b6f
         - pip install codecov pytest-cov
       script: pytest --cov=./
       after_success: codecov
