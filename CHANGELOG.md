--- conflicted
+++ resolved
@@ -14,7 +14,6 @@
 
 ## [Unreleased]
 
-<<<<<<< HEAD
 ### Added
 
 - New base class for ASGI middleware: `ASGIMiddleware`.
@@ -24,7 +23,7 @@
 ### Changed
 
 - HTTP middleware classes can now expect both the `inner` middleware _and_ the `app` instance to be passed as positional arguments, instead of only `inner`. This allows to perform initialisation on the `app` in the middleware's `__init__()` method.
-=======
+
 ## [v0.12.2] - 2019-03-01
 
 ### Added
@@ -34,7 +33,6 @@
 ### Fixed
 
 - Changes to static files are now picked up in debug mode.
->>>>>>> ee5c2c65
 
 ## [v0.12.1] - 2019-02-28
 
