# Changelog

All notable changes to Bocadillo are documented here.

The format of this document is based on [Keep a Changelog](https://keepachangelog.com).

**Versioning policy**

Bocadillo adheres to [Semantic Versioning](https://semver.org), BUT…

Bocadillo is still in **Alpha** (< 1.0) version. As such, breaking API changes will only cause **minor** version bumps instead of major ones until v1.0 is reached.

As a result, we strongly recommend you read this document carefully before upgrading to any new alpha version. Breaking API changes will be denoted with a **BREAKING** prefix.

## [Unreleased]

### Added

- New base class for ASGI middleware: `ASGIMiddleware`.
  - Expects the `inner` middleware and an `app` instance when instanciated — which allows to perform initialisation by overriding `__init__()`.
  - In the docs, old-style ASGI middleware has been rebranded as "pure" ASGI middleware.
<<<<<<< HEAD
- Server-Sent Event support:
  - Define an event stream with `@res.event_stream`.
  - Format SSE messages with `server_event`.
=======
- The new `testing` module contains a `create_client` helper to build a test client out of an application.
- Add the `override_env` utility context manager, available under `bocadillo.utils`.
>>>>>>> f4ade164

### Changed

- HTTP middleware classes can now expect both the `inner` middleware _and_ the `app` instance to be passed as positional arguments, instead of only `inner`. This allows to perform initialisation on the `app` in the middleware's `__init__()` method.

<<<<<<< HEAD
### Fixed

- Stream responses (and SSE event streams by extension) now stop as soon as a client disconnects. Handle client disconnects yourself with `raise_on_disconnect=True`.
=======
### Deprecated

- `app.client` has been deprecated in favor of the `create_client` helper, and will be removed in v0.14. For pytest users, consider building and using `client` fixture in your tests:

```python
# tests.py
import pytest

from myproject import app
from bocadillo.testing import create_client

@pytest.fixture
def client():
    return create_client(app)

def test_stuff(client):
    ...
```

## [v0.12.5] - 2019-03-06

### Fixed

- A bug from v0.12.4 disallowed the creation of an application in a Python interpreter. This has been fixed.
>>>>>>> f4ade164

## [v0.12.4] - 2019-03-05

### Added

- Add support for uvicorn 0.5.x.
- Activate debug mode via the `BOCADILLO_DEBUG` environment variable.

### Fixed

- When launching the application script in debug mode, hot reload was activated but it did not actually reload the application in case of changes. This has been fixed. Caveat: the application should be declared as `app` in the application script, but this can be overridden via the `declared_as` parameter to `App.run`.

## [v0.12.3] - 2019-03-04

### Fixed

- Hot fix: pin Uvicorn to <0.5 while we investigate compatibility with 0.5+.

## [v0.12.2] - 2019-03-01

### Added

- Pass extra WhiteNoise configuration attributes using `App(static_config=...)`.

### Fixed

- Changes to static files are now picked up in debug mode.

## [v0.12.1] - 2019-02-28

### Fixed

- Installing from `pip` now checks that Python 3.6+ is installed.

## [v0.12.0] - 2019-02-22

This release contains replacements for important features (`API`, app-level template rendering). Their old usage has been deprecated but is still available until the next minor release.

This means that _there shouldn't be any breaking changes_. If you do experiment breaking changes, please report them to us!

### Added

- API reference for the `Response` and `Request` classes.
- Browser-downloadable responses (a.k.a attachments) with `res.attachment`. This is a handy shortcut for setting the `Content-Disposition` header.
- (Asynchronous) file responses with `res.file()`.
- Generic templating with `bocadillo.templates.Templates`.

### Changed

- The main application class is now called `App`. `API` is still available as an alias.
- Content types are now available on the `bocadillo.constants.CONTENT_TYPE` enum, instead of `bocadillo.media.Media`.
- Recipes are now just apps: they expose all the parameters, attributes and methods that an `App` exposes.

### Fixed

- `Response.text` and `Response.html` are now proper write-only Python properties, which should be more friendly with type checkers.

### Deprecated

- `API` has been deprecated in favor of `App`. It will be removed in v0.13.0.
- The `.template`, `.template_sync` and `.template_string` methods on `App` and `Recipe` have been deprecated in favor of generic templating. They will be removed in v0.13.0.

### Removed

- The `handle_text` media handler has been removed due to how `Response.text` and `Response.html` now work.

## [v0.11.2] - 2019-02-21

### Fixed

- Using `await req.form()` previously required to install a third-party library, `python-multipart`, which is now bundled by default.

## [v0.11.1] - 2019-02-19

### Fixed

- Fixed a bug that caused import errors when using Starlette < 0.11.

## [v0.11.0] - 2019-02-11

### Fixed

- A parser for URL patterns used to be compiled on every call to a route. The parser is now compiled once and for all on startup. As a result, URL matching is slightly faster.

### Changed

- New colors and logo for the docs site.
- Various documentation improvements.

### Removed

- **BREAKING**: Boca was moved to a separate package: [boca](https://bocadilloproject.github.io/boca/). It can be installed from PyPI using `pip install boca` and does not come installed with Bocadillo by default.

## [v0.10.3] - 2019-02-02

### Fixed

- Better documentation about route parameters, including how to implement wildcard matching.
- Previously, it was not possible to create a catch-all route using the pattern `{}` because a leading slash was automatically added, preventing the pattern from matching a request to the root URL `/`. This has been fixed!

## [v0.10.2] - 2019-01-27

### Added

- Recipes now support redirections, e.g. `recipe.redirect(name="recipe:foo")`.

### Fixed

- Using `url_for()` in a template rendered from a recipe (e.g. `await recipe.template()`) used to raise an `UndefinedError`. This has been fixed.

## [v0.10.1] - 2019-01-21

### Changed

- Now requires `uvicorn>=0.3.26`.

### Fixed

- Fixed a bug that caused an `ImportError` when importing from
  `bocadillo.api` using `uvicorn<0.3.26`.

## [v0.10.0] - 2019-01-17

### Added

- In-browser traceback of unhandled exceptions when running with `debug=True`.
- Various documentation improvements and additions, e.g. databases discussion and Tortoise ORM how-to.

### Changed

- The `before_dispatch` hook on HTTP middleware classes now takes a `Response` as second argument.
- The `bocadillo.exceptions` module has been removed:
  - `WebSocketDisconnect` has moved to `bocadillo.websockets`.
  - `UnsupportedMediaType` has moved to `bocadillo.media`.
  - `HTTPError` has moved to `bocadillo.errors` (but is still available at the top level: `from bocadillo import HTTPError`).
- Other internal refactoring that should not affect framework users.
- Discussions are now in a separate section in the documentation.

### Fixed

- Even if an error handler was registered for a given exception class, Bocadillo used to return a 500 error response. It will now honor what the error handler does to the `res` object, i.e. only returning a 500 error response if the error handler does so or if it re-raised the exception.
- The `after_dispatch` hook on HTTP middleware classes is not called anymore if the inbound HTTP method is not supported by the view.

### Removed

- `RoutingMiddleware` was removed as it had been deprecated since v0.8.

## [v0.9.1] - 2018-01-04

### Fixed

- Add missing `url` attribute on `WebSocket` objects, which prevented accessing information about the URL from WebSocket views.

## [v0.9.0] - 2018-01-03

This release has **breaking API changes** due to an overhaul of the view system.

If your application uses the features below, you are most likely affected and should review these changes thoroughly before upgrading:

- Use hooks via `@api.before()` or `@api.after()`.
- Restriction of HTTP methods via the `methods` parameter to `@api.route()`.

### Added

- Support for WebSockets, including routing with `@api.websocket_route()`.
- Send a chunk-encoded response with `res.chunked = True`.
- Support for request and response streaming with `async for chunk in req` and `@res.stream`.
- View definition utilities: `from_handler()`, `from_obj()`, `@view()`.
- In particular, the `@view()` decorator (available as `from bocadillo import view`) accepts a `methods` argument originally used by `@api.route()` . Plus, passing the `all` built-in has the same effect as defining `.handle()` on the analogous class-based view — i.e. supporting all HTTP methods.
- Function-based views are automatically decorated with `@view()` to ensure backwards compatibility.

```python
from bocadillo import API, view

api = API()

# This:
@api.route("/")
async def index(req, res):
    pass

# Is equivalent to:
@api.route("/")
@view()
async def index(req, res):
    pass

# Which is equivalent to:
@api.route("/")
@view(methods=["get"])
async def index(req, res):
    pass

# Which is itself *strictly* equivalent to:
@api.route("/")
class Index:
    async def get(self, req, res):
        pass
```

- API reference for the `views` module.
- Various documentation additions and improvements.

### Changed

- **BREAKING**: hooks were moved to a separate module: `bocadillo.hooks`. You must now use `@hooks.before()` / `@hooks.after()` instead of `@api.before()` / `@api.after()` and `@recipe.before()` / `@recipe.after()`.
- **BREAKING**: hooks must now be placed right above the view being decorated. This affects both function-based views and class-based views (but not method views).

```python
from bocadillo import API, hooks

api = API()

async def before(req, res, params):
    print("before!")

# < 0.9
@api.before(before)
@api.route("/")
async def foo(req, res):
    pass

@api.before(before)
@api.route("/")
class Foo:
    pass

# >= 0.9:
@api.route("/")
@hooks.before(before)
async def foo(req, res):
    pass

@api.route("/")
@hooks.before(before)
class Foo:
    pass
```

### Removed

- **BREAKING**: the `methods` argument to `@api.route()` has been removed. To specify allowed methods on function-based views, you must now use the `@view()` decorator — see below.

```python
from bocadillo import API, view

api = API()

# < 0.9
@api.route("/", methods=["post"])
async def foo(req, res):
    pass

# >= 0.9
@api.route("/")
@view(methods=["post"])
async def foo(req, res):
    pass
```

- Removed dependency on `async_generator`.

## [v0.8.1] - 2018-12-27

### Changed

- `await req.json()` now returns a `400 Bad Request` error response if the input JSON is malformed, which allows to skip handling the `JSONDecodeError` manually.

## [v0.8.0] - 2018-12-26

### Added

- Show Bocadillo version using `boca -v/-V/--version/version`.
- `boca` is now accessible by running Bocadillo as a module: `python -m bocadillo`.
- `HTTPError` is now available at package level: `from bocadillo import HTTPError`.
- Built-in `HTTPError` handlers: `error_to_html`, `error_to_media`, `error_to_text`.
- `detail` argument to `HTTPError`.
- Startup and shutdown events with `api.on()`.
- Security guide.
- Deployment guide.
- `api.run()` now accepts extra keyword arguments that will be passed to `uvicorn.run()`.
- API reference for all public functionality.

### Changed

- Exceptions raised in middleware callbacks were always handled by the HTML `HTTPError` handler. If configured, the one on the `API` will now be used instead.
- The default `HTTPError` handler now returns plaintext instead of HTML.
- The `static` module was renamed to `staticfiles`.
- The `types` module was renamed to `app_types`.
- The `view` module was renamed to `views`.
- The `routing` package has been flattened into a single `routing` module.

### Fixed

- Serving static files from a non-existing directory (including the default one) used to raise an invasive warning. It has been silenced.

### Removed

- Removed example application.
- Removed dependency on `asgiref` for WSGI sub-apps.

## [v0.7.0] - 2018-12-13

### Added

- Recipes: a way to group stuff together and allow composition of bocadillos.
- Recipe books: a way to group multiple recipes into a single recipe.
- Route namespaces via `namespace` argument to `@api.route()`.
- Add GZip support through `enable_gzip`.
- Add ASGI-compliant middleware support via `api.add_asgi_middleware()`.
- Background tasks via `res.background`.

### Changed

- Exceptions raised in `before_dispatch()` and `after_dispatch()` middleware callbacks will now _always_ lead to 500 error responses — they won't be handled by error handlers anymore, because these are registered on the `API` which middleware only wrap around. The only exception to this is, of course, `HTTPError`.
- All routes now have an inferred `name` based on their function or class name. Explicit route naming is still possible.
- Because of the above, names of routes in recipes now use the recipe's name as a namespace, i.e. `recipe_name:route_name` instead of `route_name`.
- Unsafe HTTP verbs used to be supported by defaults on function-based routes. Only the safe ones, GET and HEAD, are supported by default now.

### Deprecated

- `RoutingMiddleware` has been renamed to `Middleware`. It will still be available as `RoutingMiddleware` until v0.8.

### Fixed

- Errors returned by custom error handlers could have 200 status in case the handler did not set any status code. It now defaults to 500.
- If `GET` is supported, `HEAD` will automatically be implemented.

## [v0.6.1] - 2018-12-04

### Added

- Documentation on the routing algorithm.
- More documentation on how to write views.
- API reference for the `API` class.

### Changed

- Restructure documentation into 4 clear sections: Getting Started, Topics, How-To and API Reference.
- All things related to routing are now in a dedicated `bocadillo.routing` package, which provides a reusable `RoutingMixin`. This does not introduce any API changes.
- Code refactoring for the hooks and templates features. No API changes involved.
- Rewritten `CONTRIBUTING.md`.

## [v0.6.0] - 2018-11-26

### Added

- Route hooks via `@api.before()` and `@api.after()`.
- Media types and media handlers: `API([media_type='application/json'])`, `api.media_type`,
  `api.media_handlers`.
- Support for async callbacks on `RoutingMiddleware`.
- Documentation for the above.
- (Development) Black auto-formatting with pre-commit.
- (Development) Documentation guide in `CONTRIBUTING.md`.

### Changed

- Documentation improvements.

### Fixed

- Exceptions raised inside a middleware callback
  (`before_dispatch()` or `after_dispatch()`) are now properly handled by
  registered error handlers (they were previously left uncaught).
- Middleware callbacks (especially `before_dispatch()`)
  won't be called anymore if the HTTP method is not allowed.

## [v0.5.0] - 2018-11-18

### Added

- Add `boca`, Bocadillo's extensible CLI.
- Add `init:custom` command to generate files for building custom Boca commands.
- Add VuePress-powered documentation site.

### Changed

- Moved docs from README.md to docs site.

## [v0.4.0] - 2018-11-10

### Added

- Named routes. Define a named route by passing a `name` to `@api.route()`. Get the URL path to a route using `api.url_for()` or, in templates, the `url_for()` global.
- Redirections using `api.redirect()`. Can be by route name, internal URL, or external URL. Make it permanent with `permanent=True`.
- Template rendering from string using `api.template_string()`.
- Add allowed hosts configuration through `allowed_host` argument to `API()`.
- _Experimental_ support for routing middleware through `bocadillo.RoutingMiddleware`.
- Add CORS support with restrictive defaults. Enable using `enable_cors = True`, configure through `cors_config`.
- Add HSTS support through `enable_hsts`.

### Changed

- Updated example app to demonstrate usage of redirects and named routes.
- Responses without content do not send an empty JSON object response anymore. Instead, an empty `text/plain` response is sent.
- Responses with 204 status code and no content do not set the `Content-Type` header anymore.

## [v0.3.1] - 2018-11-09

### Fixed

- Fixed mis-configured `setup.py` preventing Bocadillo from being installed from `pip`.

## [v0.3.0] - 2018-11-09

### Added

- Plain text responses using `res.text`.
- HTML responses using `res.html`.
- [Jinja2](http://jinja.pocoo.org)-powered template rendering through `await api.template()` and `api.template_sync()`.
- Mount ASGI or WSGI sub-apps using `app.mount(prefix, sub_app)`.
- Static assets using [WhiteNoise](http://whitenoise.evans.io). Configurable through the `static_root` and `static_dir` arguments to `API()`. By default, the `static` folder is served at `/static`. This can be disabled by passing `static_root = None` to `API()`.
- Register more static files locations by mounting a `bocadillo.static()` sub-app.
- Check (at "compile time") that a) a route pattern begins with a forward slash, and b) all parameters of a route are used on its view and vice-versa.
- Use `text/plain` content type if none was set within a view.

### Changed

- Example app in a dedicated `example/` folder.
- Allow overriding a route by reusing a route pattern. Previously, this would have raised an exception.
- Default static root is now `/static`. It previously defaulted to the static directory, which causes issues if the latter was not a relative path.
- The `res.content` attribute is now for raw response content, and will not set the `text/plain` content type anymore. Allows to send responses of arbitrary content type.
- The default error handler now sends HTML content instead of plain text.

## [v0.2.1] - 2018-11-04

### Added

- Add this `CHANGELOG.md`.
- Add error handling.
- Provide a default HTTP error handler, which catches `HTTPError` exceptions during request processing and returns the appropriate HTTP response.
- Allow to customize error handling through `@api.error_handler()` and `api.add_error_handler()`.
- Allow to restrict HTTP methods supported by a route using the `methods` argument to `@api.route()`. Ignored for class-based views: HTTP methods should be restricted by implementing/not implementing the corresponding method on the class.

### Changed

- Return a `405 Method Not Allowed` response when trying to use a non-implemented method on a class-based view. The previous behavior was to raise an uncaught `ValueError`.
- Updated `example.py`.

### Fixed

- Fixed a bug that prevented routes without parameters to be handled correctly.
- Prevent registering multiple routes on the same pattern.

## v0.1.0 - 2018-11-04

### Added

- The `API` class, an ASGI-compatible application.
- `Request` and `Response` objects, which are wrappers around Starlette's.
- Plain text responses using `res.content`.
- JSON responses through `res.media`.
- Automatic configuration of the response's `Content-Type`: `text/plain` by default, `application/json` if `response.media` was set or `res.content` was left empty.
- Route registration through `@api.route()`.
- Parametrized routes through f-string expressions, e.g. `{my_param}`. Parameters are passed directly to the view, e.g. `my_view(req, resp, my_param)`. Parameters are compliant with the [Literal string interpolation](https://www.python.org/dev/peps/pep-0498/#specification) specification. In particular, type specifiers are supported (e.g. `{age:d}`) which provides basic validation capabilities.
- Class-based views. HTTP methods (GET, POST, PUT, PATCH, DELETE) are mapped to the corresponding lowercase methods on the class, e.g. `.get()`. A generic `.handle()` method can also be given to process any request (other methods will then be ignored).
- Default bind host and port: `127.0.0.1:8000`.
- Automatic host and port based on the `PORT` environment variable. If `PORT` is set, a) the app will bind on that port, b) if no host was specified, the app will bind to known hosts (i.e. `0.0.0.0`).
- `example.py` app.
- `README.md`.
- `CONTRIBUTING.md`.

[unreleased]: https://github.com/bocadilloproject/bocadillo/compare/v0.12.5...HEAD
[v0.12.5]: https://github.com/bocadilloproject/bocadillo/compare/v0.12.4...v0.12.5
[v0.12.4]: https://github.com/bocadilloproject/bocadillo/compare/v0.12.3...v0.12.4
[v0.12.3]: https://github.com/bocadilloproject/bocadillo/compare/v0.12.2...v0.12.3
[v0.12.2]: https://github.com/bocadilloproject/bocadillo/compare/v0.12.1...v0.12.2
[v0.12.1]: https://github.com/bocadilloproject/bocadillo/compare/v0.12.0...v0.12.1
[v0.12.0]: https://github.com/bocadilloproject/bocadillo/compare/v0.11.2...v0.12.0
[v0.11.2]: https://github.com/bocadilloproject/bocadillo/compare/v0.11.1...v0.11.2
[v0.11.1]: https://github.com/bocadilloproject/bocadillo/compare/v0.11.0...v0.11.1
[v0.11.0]: https://github.com/bocadilloproject/bocadillo/compare/v0.10.3...v0.11.0
[v0.10.3]: https://github.com/bocadilloproject/bocadillo/compare/v0.10.2...v0.10.3
[v0.10.2]: https://github.com/bocadilloproject/bocadillo/compare/v0.10.1...v0.10.2
[v0.10.1]: https://github.com/bocadilloproject/bocadillo/compare/v0.10.0...v0.10.1
[v0.10.0]: https://github.com/bocadilloproject/bocadillo/compare/v0.9.1...v0.10.0
[v0.9.1]: https://github.com/bocadilloproject/bocadillo/compare/v0.9.0...v0.9.1
[v0.9.0]: https://github.com/bocadilloproject/bocadillo/compare/v0.8.1...v0.9.0
[v0.8.1]: https://github.com/bocadilloproject/bocadillo/compare/v0.8.0...v0.8.1
[v0.8.0]: https://github.com/bocadilloproject/bocadillo/compare/v0.7.0...v0.8.0
[v0.7.0]: https://github.com/bocadilloproject/bocadillo/compare/v0.6.1...v0.7.0
[v0.6.1]: https://github.com/bocadilloproject/bocadillo/compare/v0.6.0...v0.6.1
[v0.6.0]: https://github.com/bocadilloproject/bocadillo/compare/v0.5.0...v0.6.0
[v0.5.0]: https://github.com/bocadilloproject/bocadillo/compare/v0.4.0...v0.5.0
[v0.4.0]: https://github.com/bocadilloproject/bocadillo/compare/v0.3.1...v0.4.0
[v0.3.1]: https://github.com/bocadilloproject/bocadillo/compare/v0.3.0...v0.3.1
[v0.3.0]: https://github.com/bocadilloproject/bocadillo/compare/v0.2.1.post3...v0.3.0
[v0.2.1]: https://github.com/bocadilloproject/bocadillo/compare/v0.1.0...v0.2.1.post3<|MERGE_RESOLUTION|>--- conflicted
+++ resolved
@@ -19,24 +19,20 @@
 - New base class for ASGI middleware: `ASGIMiddleware`.
   - Expects the `inner` middleware and an `app` instance when instanciated — which allows to perform initialisation by overriding `__init__()`.
   - In the docs, old-style ASGI middleware has been rebranded as "pure" ASGI middleware.
-<<<<<<< HEAD
 - Server-Sent Event support:
   - Define an event stream with `@res.event_stream`.
   - Format SSE messages with `server_event`.
-=======
 - The new `testing` module contains a `create_client` helper to build a test client out of an application.
 - Add the `override_env` utility context manager, available under `bocadillo.utils`.
->>>>>>> f4ade164
 
 ### Changed
 
 - HTTP middleware classes can now expect both the `inner` middleware _and_ the `app` instance to be passed as positional arguments, instead of only `inner`. This allows to perform initialisation on the `app` in the middleware's `__init__()` method.
 
-<<<<<<< HEAD
 ### Fixed
 
 - Stream responses (and SSE event streams by extension) now stop as soon as a client disconnects. Handle client disconnects yourself with `raise_on_disconnect=True`.
-=======
+
 ### Deprecated
 
 - `app.client` has been deprecated in favor of the `create_client` helper, and will be removed in v0.14. For pytest users, consider building and using `client` fixture in your tests:
@@ -61,7 +57,6 @@
 ### Fixed
 
 - A bug from v0.12.4 disallowed the creation of an application in a Python interpreter. This has been fixed.
->>>>>>> f4ade164
 
 ## [v0.12.4] - 2019-03-05
 
