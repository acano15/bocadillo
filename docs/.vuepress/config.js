const listDir = require("./utils").listDir;

require("dotenv").load();

module.exports = {
  base: "/",
  title: "Bocadillo",
  description: "A modern Python web framework filled with asynchronous salsa",
  lastUpdated: true,
  head: [
    // Twitter card meta tags
    ["meta", { name: "twitter:card", content: "summary" }],
    [
      "meta",
      {
        name: "twitter:url",
        content: "https://bocadillo.github.io"
      }
    ],
    ["meta", { name: "twitter:site", content: "Bocadillo" }],
    ["meta", { name: "twitter:creator", content: "Florimond Manca" }],
    ["meta", { name: "twitter:title", content: "Bocadillo" }],
    [
      "meta",
      {
        name: "twitter:description",
        content: "A modern Python web framework filled with asynchronous salsa"
      }
    ],
    [
      "meta",
      {
        name: "twitter:image",
        content: "https://bocadilloproject.github.io/social-image.png"
      }
    ]
  ],
  serviceWorker: true,
  themeConfig: {
    repo: "bocadilloproject/bocadillo",
    docsDir: "docs",
    docsBranch: "release/docs",
    editLinks: true,
    editLinkText: "Edit this page on GitHub",
    sidebarDepth: 2,
    lastUpdated: true,
    serviceWorker: { updatePopup: true },
    algolia:
      process.env.NODE_ENV === "production"
        ? {
            apiKey: process.env.ALGOLIA_API_KEY,
            indexName: "bocadilloproject"
          }
        : {},
    nav: [
      {
        text: "Get Started",
        link: "/getting-started/"
      },
      {
        text: "Guides",
        link: "/guides/"
      },
      {
        text: "How-To",
        link: "/how-to/"
      },
      {
        text: "Discussions",
        link: "/discussions/"
      },
      {
        text: "Reference",
        link: "/api/"
      },
      {
        text: "Ecosystem",
        items: [
          {
            text: "Help",
            items: [
              {
                text: "FAQ",
                link: "/faq/"
              },
              {
                text: "Chat",
                link: "https://gitter.im/bocadilloproject/bocadillo"
              }
            ]
          },
          {
            text: "Tooling",
            items: [
              {
<<<<<<< HEAD
                text: "Boca (CLI)",
                link: "https://bocadilloproject.github.io/boca"
=======
                text: "Queso (CLI)",
                link: "https://bocadilloproject.github.io/queso"
>>>>>>> 3b50998f
              }
            ]
          },
          {
            text: "News",
            items: [
              {
                text: "Mentions",
                link: "/mentions"
              },
              {
                text: "Twitter",
                link: "https://twitter.com/bocadillopy"
              },
              {
                text: "Roadmap",
                link:
                  "https://github.com/bocadilloproject/bocadillo/blob/master/ROADMAP.md"
              }
            ]
          },
          {
            text: "Resources",
            items: [
              {
                text: "Changelog",
                link:
                  "https://github.com/bocadilloproject/bocadillo/blob/master/CHANGELOG.md"
              },
              {
                text: "PyPI",
                link: "https://pypi.org/project/bocadillo/"
              },
              {
                text: "Official repos",
                link: "https://github.com/bocadilloproject"
              }
            ]
          }
        ]
      }
    ],
    sidebar: {
      "/getting-started/": [
        {
          title: "Getting Started",
          collapsable: false,
          children: listDir("getting-started", [
            "",
            "installation",
            "quickstart"
          ])
        }
      ],
      "/guides/": [
        "/guides/api",
        "/guides/cli",
        {
          title: "HTTP",
          collapsable: false,
          children: listDir("guides/http", [
            "routing",
            "views",
            "error-handling",
            "requests",
            "responses",
            "redirecting",
            "media",
            "static-files",
            "hooks",
            "background-tasks",
            "middleware"
          ])
        },
        {
          title: "WebSockets",
          collapsable: false,
          children: listDir("guides/websockets", [
            "",
            "routing",
            "connections",
            "error-handling",
            "messages",
            "example"
          ])
        },
        {
          title: "Protocol-agnostic",
          collapsable: false,
          children: listDir("guides/agnostic", [
            "asgi-middleware",
            "templates",
            "recipes",
            "events"
          ])
        }
      ],
      "/how-to/": [
        {
          title: "How-To",
          collapsable: false,
<<<<<<< HEAD
          children: listDir("how-to", ["yaml-media", "middleware", "tortoise"])
=======
          children: listDir("how-to", [
            "extra-media-handlers",
            "middleware",
            "tortoise"
          ])
>>>>>>> 3b50998f
        }
      ],
      "/discussions/": [
        {
          title: "Discussions",
          collapsable: false,
          children: listDir("discussions", [
            "databases",
            "deployment",
            "security"
          ])
        }
      ],
      "/api/": [
        {
          title: "Python modules",
          collapsable: false,
          children: listDir("api").map(child => {
            const filename = child.split("/")[2];
            const displayName = filename.replace(".md", ".py");
            return [child, displayName];
          })
        }
      ],
      "/faq/": ["/faq/"]
    }
  }
};<|MERGE_RESOLUTION|>--- conflicted
+++ resolved
@@ -93,13 +93,8 @@
             text: "Tooling",
             items: [
               {
-<<<<<<< HEAD
-                text: "Boca (CLI)",
-                link: "https://bocadilloproject.github.io/boca"
-=======
                 text: "Queso (CLI)",
                 link: "https://bocadilloproject.github.io/queso"
->>>>>>> 3b50998f
               }
             ]
           },
@@ -201,15 +196,7 @@
         {
           title: "How-To",
           collapsable: false,
-<<<<<<< HEAD
           children: listDir("how-to", ["yaml-media", "middleware", "tortoise"])
-=======
-          children: listDir("how-to", [
-            "extra-media-handlers",
-            "middleware",
-            "tortoise"
-          ])
->>>>>>> 3b50998f
         }
       ],
       "/discussions/": [
