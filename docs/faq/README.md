# FAQ

## General

### Why does this project even exist?

Bocadillo was born from a desire to make the best elements of popular WSGI frameworks enter the world of asynchronous programming.

Our dream is to create a framework where it is as easy to work with a database as in Django, to build a REST API as in Falcon, and to get started as in Flask — all this while leveraging modern async Python to build concurrent apps that scale and embrace the real-time web.

Bocadillo would probably not exist without [Starlette][starlette] and [Uvicorn][uvicorn], two open source projects that pioneered the world of asynchronous web frameworks and servers.

[starlette]: https://www.starlette.io
[uvicorn]: https://www.uvicorn.org

::: tip MAINTAINER'S NOTE
I've written a blog post called [How I Built A Python Web Framework And Became An Open Source Maintainer](https://blog.florimondmanca.com/how-i-built-a-web-framework-and-became-an-open-source-maintainer).

Some of the facts may be outdated by now, but if you're interested in the more personal story behind Bocadillo or seek tips on how to start your own open source project, I believe you'll enjoy the read.

— [@FlorimondManca](https://twitter.com/FlorimondManca)
:::

### Why "Bocadillo", and how do you pronounce it?

Bocadillo is named after the Spanish word: _bocadillo_.

It is pronounced the Castilian Spanish way: _**bo-kah-DEE-yo**_ (or `/bokaˈðiʝo/` for phonetics enthusiasts).

In Spain, a _bocadillo_ is a sandwich made with baguette or a similar type of bread, and filled with a mix of ingredients including meat, vegetables or even omelette.

Its simplicity and low cost allowed it to thrive, become an iconic piece of Spanish cuisine and take over the world as a fast-and-healthy meal. It is also the name of a Columbian sugar confection also known as Guava jelly.

This name was chosen because it is short, easy to remember, and reminiscent that web frameworks should be fun, easy to use, and allow to build delicious systems from simple ingredients.

This Spanish inspiration also explains our tagline, "A modern Python web framework built with asynchronous _salsa_".

Congrats, you know all of it! 🎉

### Is Bocadillo stable?

Although most of its core architecture and features probably won't change much, Bocadillo is still in its early days and some changes may be brought to the framework if we deem it necessary. This has happened in the past, and may happen again. We will of course follow best practices and resort to a deprecation cycle if the change is too important to be released out of the blue.

### Who uses Bocadillo?

Visionaries, outsiders, and geeks. That's our wildest guess, at least.

As of today, async is very niche in the Python community. Still, we're pretty confident of the value it can bring in terms of performance, scalability and unique features in the realm of web frameworks.

So, if you're using Bocadillo for a cool project or even in production (wow!), show off! We'd love to [hear from you][contact-maintainers].

### What's coming next?

We have tons of ideas on making Bocadillo better. Check out our <repo-page to="ROADMAP.md" text="roadmap"/> for a few hints on what's to expect in the short-to-long term. If you have ideas yourself, be sure to come and discuss them with us, e.g. by <open-issue text="opening an issue on GitHub"/>.

## Design and API

### Why pass the request and response around everywhere?

At the fundamental level, an HTTP server application takes an HTTP request as input and _return_ and HTTP response. Many frameworks have implemented this style with great success.

In Bocadillo however, you may have noticed that [HTTP views][http-views] don't _return_ a `Response`.

[http-views]: ../guides/http/views.md

<<<<<<< HEAD
Instead, they are given the `Request` object (nothing outstanding there) _and_ the `Response` object. Inside a view, the response is _mutated_ as seems fit. Why?
=======
Instead, they are given the `Request` object (nothing oustanding there) _and_ the `Response` object. Inside a view, the response is _mutated_ as seems fit. Why?
>>>>>>> b3fa7ee7

This idea was inspired to us by [Falcon's "responders"][falcon-responders]. In Bocadillo, the `Response` object is very much a **response builder** instead of an actual HTTP response. Which attributes were set and methods were called on the builder determines what the HTTP response effectively sent over the wire will contain.

[falcon-responders]: https://falcon.readthedocs.io/en/stable/user/tutorial.html#creating-resources

We cannot state that this is a better approach, but we do find a few interesting benefits in it.

The main benefit is that of providing a **simpler interface** to you, the developer, while making this interface easy to maintain and easy to extend.

For example, instead of dealing with multiple types of responses (such as `PlainTextResponse`, `JSONResponse`, `StreamingResponse`, etc.), you have only one — the response builder.

Lastly, without this approach we probably wouldn't have been able to implement a pleasant enough API for background tasks or streaming responses. In fact, this is true for any feature that relies on using an attribute, a method or a decorator attached to the `Response` object.

### How fast is Bocadillo?

Quite fast, according to [benchmarks]. Optimizing for speed has not been our primary focus so far, but we'll definitely consider improving it further as the project stabilizes.

[benchmarks]: https://github.com/the-benchmarker/web-frameworks

## Going live

### Is Bocadillo production-ready yet?

We wouldn't go as far as saying so. Only experience will tell. However, if you are using Bocadillo in production already, [let us know][contact-maintainers]!

### Does Bocadillo scale?

Yes, it _should_ in many ways.

Bocadillo being an async framework, you get client concurrency for free, which can help increase request throughput in case that your application is IO-intensive.

Plus, by running Bocadillo using a process manager, you can run multiple processes per machine, further increasing the single-machine throughput.

Other than that, a Bocadillo application can be scaled up and out as any other web app.

::: tip
For hints on deploying Bocadillo applications, see our [Deployment](../discussions/deployment.md) guide.
:::

### Do I need to run Bocadillo behind a reverse proxy such as Nginx?

No, you don't _have_ to.

Bocadillo already serves static files efficiently for you using [WhiteNoise](http://whitenoise.evans.io/en/stable/), and if you're using a process manager like Gunicorn you should be just fine.

In our experience, running behind Nginx should be motivated by specific needs.

## Getting in touch

### How can I get help?

We have a <custom-link :href="$project.gitter" text="Gitter chat room"/> where you can reach out and ask any questions related to installing or using Bocadillo. There are a few community member over there who may be able to help you out. Remember to be nice, polite and respectful. If nobody answers your question, try making it more specific or give it more time; members who can help may be busy.

### I think I've found a bug! What should I do?

The first step would be to verify it can be reproduced, and then <open-issue text="open an issue on GitHub"/>.

If you're willing to help fix the bug, detailed instructions can be found in our <custom-link :href="$project.contributing" text="Contributing guide"/>.

::: warning
If the bug is related to security, **do not** publicly reveal the information. We'll need to handle this privately first, so consider [contacting a maintainer][contact-maintainers].
:::

### How can I contact maintainers?

If you've got anything else to tell us, you can reach out on Twitter. Our official account is <twitter-link/>.

[@bocadillopy]: https://twitter.com/bocadillopy
[contact-maintainers]: #how-can-i-contact-maintainers<|MERGE_RESOLUTION|>--- conflicted
+++ resolved
@@ -63,11 +63,7 @@
 
 [http-views]: ../guides/http/views.md
 
-<<<<<<< HEAD
 Instead, they are given the `Request` object (nothing outstanding there) _and_ the `Response` object. Inside a view, the response is _mutated_ as seems fit. Why?
-=======
-Instead, they are given the `Request` object (nothing oustanding there) _and_ the `Response` object. Inside a view, the response is _mutated_ as seems fit. Why?
->>>>>>> b3fa7ee7
 
 This idea was inspired to us by [Falcon's "responders"][falcon-responders]. In Bocadillo, the `Response` object is very much a **response builder** instead of an actual HTTP response. Which attributes were set and methods were called on the builder determines what the HTTP response effectively sent over the wire will contain.
 
