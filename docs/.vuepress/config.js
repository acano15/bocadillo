--- conflicted
+++ resolved
@@ -109,106 +109,11 @@
               {
                 text: 'PyPI',
                 link: 'https://pypi.org/project/bocadillo/',
-<<<<<<< HEAD
-            },
-        ],
-        sidebar: {
-            '/getting-started/': [
-                {
-                    title: 'Getting Started',
-                    collapsable: false,
-                    children: listDir('getting-started', [
-                        '',
-                        'installation',
-                        'quickstart',
-                    ]),
-                },
-            ],
-            '/guides/': [
-                '/guides/api',
-                '/guides/tooling/cli',
-                {
-                    title: 'HTTP',
-                    collapsable: false,
-                    children: listDir('guides/http', [
-                        'routing',
-                        'views',
-                        'error-handling',
-                        'requests',
-                        'responses',
-                        'redirecting',
-                        'media',
-                        'static-files',
-                        'hooks',
-                        'background-tasks',
-                        'middleware',
-                    ]),
-                },
-                {
-                    title: 'WebSockets',
-                    collapsable: false,
-                    children: listDir('guides/websockets', [
-                        '',
-                        'routing',
-                        'connections',
-                        'error-handling',
-                        'messages',
-                        'example',
-                    ]),
-                },
-                {
-                    title: 'Protocol-agnostic',
-                    collapsable: false,
-                    children: listDir('guides/agnostic', [
-                        'asgi-middleware',
-                        'templates',
-                        'recipes',
-                        'events',
-                    ]),
-                },
-            ],
-            '/how-to/': [
-                {
-                    title: 'How-To',
-                    collapsable: false,
-                    children: listDir('how-to', [
-                        'extra-media-handlers',
-                        'middleware',
-                        'tortoise',
-                    ]),
-                },
-            ],
-            '/discussions/': [
-                {
-                    title: 'Discussions',
-                    collapsable: false,
-                    children: listDir('discussions', [
-                        'databases',
-                        'deployment',
-                        'security',
-                    ])
-                }
-            ],
-            '/api/': [
-                {
-                    title: 'Python modules',
-                    collapsable: false,
-                    children: listDir('api').map(child => {
-                        const filename = child.split('/')[2];
-                        const displayName = filename.replace('.md', '.py');
-                        return [child, displayName];
-                    }),
-                },
-            ],
-            '/faq/': [
-                '/faq/',
-=======
               },
               {
                 text: 'Official repos',
                 link: 'https://github.com/bocadilloproject',
               },
->>>>>>> 9a979076
             ],
           },
         ],
@@ -228,6 +133,7 @@
       ],
       '/guides/': [
         '/guides/api',
+        '/guides/cli',
         {
           title: 'HTTP',
           collapsable: false,
@@ -267,20 +173,12 @@
             'events',
           ]),
         },
-        {
-          title: 'Tooling',
-          collapsable: false,
-          children: listDir('guides/tooling', [
-            'cli',
-          ]),
-        },
       ],
       '/how-to/': [
         {
           title: 'How-To',
           collapsable: false,
           children: listDir('how-to', [
-            'custom-cli-commands',
             'extra-media-handlers',
             'middleware',
             'tortoise',
